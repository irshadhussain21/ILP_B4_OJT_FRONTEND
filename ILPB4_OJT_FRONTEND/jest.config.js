--- conflicted
+++ resolved
@@ -25,13 +25,7 @@
         },
       ],
     ],
-<<<<<<< HEAD
-    moduleNameMapper: {
-      '\\.(css|less|sass|scss)$': 'identity-obj-proxy',
-    },
-=======
     "verbose": true,
     "silent": false
->>>>>>> 0a4d70c0
   };
   