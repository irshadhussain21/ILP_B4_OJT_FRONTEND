@import '../../../styles.scss';

/* Main container for the Market Form (applies to both Create and Edit) */
.market-form-container {
    max-width: 100vw;
<<<<<<< HEAD
    margin-top: 10px;
=======
    margin-top:10px;
    margin-bottom: 40px;
>>>>>>> cd70e8e8
    padding: 8px 15px;
    font-family: 'DM Sans', sans-serif;
    background-color: #fff;
    border-radius: 8px;
    height: 100vh; /* Full height */
    display: flex;
    flex-direction: column;
    overflow: hidden; /* Prevent screen overflow */
    position: relative; /* Ensure relative positioning for the fixed elements */
  }
  
 
  /* Scrollable content container */
  .scrollable-content {
    overflow-y: auto;
    flex: 1;
    margin-top: 60px;
    padding-right: 10px;
   
    padding-bottom: 20px;
    max-height: calc(100vh - 60px);
    scrollbar-width: thin;
    scrollbar-color: transparent transparent;
  }
  
  .scrollable-content::-webkit-scrollbar {
    width: 6px;
  }
  
  .scrollable-content::-webkit-scrollbar-thumb {
    background-color: #c4cfd9;
    border-radius: 10px;
  }
  
  .scrollable-content:hover::-webkit-scrollbar-thumb {
    background-color: #007bff;
  }
  
  /* Form-section padding */
  .form-section {
    margin-bottom: 20px;
    padding: 10px 0;
  }
  
  .form-label {
    font-size: var(--text-lg);
    font-family: var(--font-primary);
    font-weight: bold;
    margin-bottom: 5px;
    display: block;
    text-align: left;
  }
  
  .form-sub-label {
    font-family: var(--font-secondary);
    font-size: var(--text-sm-plus);
    color: var(--grey-1);
    margin-bottom: 10px;
  }
  
  .asterik {
    color: var(--red-alert);
  }
  
  .region-options,
  .subregion-options {
    display: flex;
    flex-wrap: wrap;
    gap: 10px;
    margin-top: 10px;
  }
  
  /* Styling for region and subregion options */
  .region-option, 
  .subregion-option {
    display: flex;
    align-items: center;
    padding: 10px 15px;
    border: 1px solid #d1d5db; 
    border-radius: 20px; 
    background-color: #fff;
    box-shadow: 0 2px 4px rgba(0, 0, 0, 0.1); 
    cursor: pointer; 
    transition: border-color 0.3s, background-color 0.3s, box-shadow 0.3s;
    gap: 4px;
  }
  
  .region-option:hover, 
  .subregion-option:hover {
    border-color: #007bff; 
    box-shadow: 0 2px 8px rgba(0, 0, 0, 0.15);
  }
  
  .region-option.selected, 
  .subregion-option.selected {
    border: 1px solid #00AEEF; /* Change border color */
    background-color: var(--light-blue-1);
    box-shadow: 0 0 5px rgba(0, 123, 255, 0.5); /* Slight shadow for emphasis */
  }
  
  .region-option .p-radiobutton, 
  .subregion-option .p-radiobutton {
    margin-right: 4px;
  }
  
  .region-option label, 
  .subregion-option label {
    font-size: 14px; 
    color: #333; 
    cursor: pointer;
    margin: 0;
  }
  
  .shortcode-marketname-container {
    display: flex;
    align-items: center;
    border: 1px solid #c4cfd9;
    border-radius: 8px;
    padding: 10px;
    background-color: #fff;
    box-shadow: 0 0 4px rgba(0, 0, 0, 0.1);
    width: 100%;
  }
   
  .input-wrapper {
    position: relative;
    width: 100%;
    display: inline-block;
  }
  
  .placeholder-overlay {
    position: absolute;
    top: 0;
    left: 0;
    padding: 8px;
    pointer-events: none;
    color: #aaa;
    width: 100%;
    height: 100%;
    display: flex;
    align-items: center;
    font-size: 1rem;
    white-space: nowrap;
  }
  
  .shortcode-input,
  .marketname-input {
    border: none;
    padding: 0 10px;
    font-size: 14px;
    font-family: 'DM Sans', sans-serif;
    outline: none;
    background-color: transparent;
    text-align: left;
    text-transform: uppercase;
  }
  
  .shortcode-input {
    flex: 1;
    max-width: 100px;
    text-align: left;
  }
  
  ::ng-deep .p-radiobutton-label {
    margin-left: 10px; /* Adjust the value for the desired space */
  }
  .marketname-input {
    flex: 3;
    text-align: left;
  }
  
  .divider {
    height: 100%;
    width: 1px;
    background-color: #c4cfd9;
    margin: 0 10px;
  }
  
  :host ::ng-deep .p-inputtext {
    padding: 10px 15px;
    border-radius: 8px;
    font-size: 16px;
    background-color: #f7f9fc;
    text-align: left;
    color: #333;
    letter-spacing: 0.15rem;
    outline: none;
    font-family: 'DM Sans', sans-serif;
    box-sizing: border-box;
    margin-left: 0;
    text-transform: uppercase;
  }
  
  .empty-subgroup-template {
    display: flex;
    flex-direction: column;
    align-items: center;
    justify-content: center;
    margin: 0 auto;
    text-align: center;
  }
  
  .empty-subgroup-template img {
    width: 150px;
    height: auto;
    margin-bottom: 20px;
  }
  
  .empty-subgroup-template p {
    font-size: 16px;
    color: #333;
    margin-bottom: 20px;
  }
  
  .submit-button {
    padding: 10px 20px;
    background-color: #007bff;
    color: #fff;
    border: none;
    border-radius: 8px;
    cursor: pointer;
    font-size: 16px;
    // margin-top: 20px;
    display: inline-block;
    text-align: left;
  }
  
  .submit-button[disabled] {
    background-color: #aaa;
    cursor: not-allowed;
  }
  
  .cancel-button {
    padding: 10px 20px;
    background-color: #6c757d;
    color: #fff;
    border: none;
    border-radius: 8px;
    cursor: pointer;
    font-size: 16px;
    // margin-top: 20px;
    margin-right: 10px;
    display: inline-block;
    text-align: left;
  }
  
  .cancel-button:hover {
    background-color: #5a6268;
  }
  .error-msg-container{
    display: flex; 
    
  }
  .error-message {
    color: #FF4D4F;
    font-size: 14px; 
    margin-top: 4px; 
    display: flex; 
    align-items: center;
    padding-left: 5px; 
  }
  
  .error-icon {
    margin-right: 5px; 
    font-size: 16px; 
  }

  .btn-footer{
   
      p {
        position: relative;
        top: 35px;
      }
    padding: 5px 20px;
    position: fixed;
    bottom: 0; /* Stick to the top of the page */
    width: 100%; /* Full width */

    // z-index: 1000; 
    border-top:1px solid var(--grey-4) ;
    background-color: white;
  }
  .btn-actions{
    @include centerer
  }

  
  @media (max-width: 768px) {
    .shortcode-marketname-container {
      flex-direction: column;
    }
  
    .divider {
      display: none;
    }
  
    .shortcode-input,
    .marketname-input {
      width: 100%;
    }
  
    .region-options,
    .subregion-options {
      flex-direction: column;
    }
  }
  <|MERGE_RESOLUTION|>--- conflicted
+++ resolved
@@ -3,12 +3,8 @@
 /* Main container for the Market Form (applies to both Create and Edit) */
 .market-form-container {
     max-width: 100vw;
-<<<<<<< HEAD
-    margin-top: 10px;
-=======
     margin-top:10px;
     margin-bottom: 40px;
->>>>>>> cd70e8e8
     padding: 8px 15px;
     font-family: 'DM Sans', sans-serif;
     background-color: #fff;
