--- conflicted
+++ resolved
@@ -2,23 +2,15 @@
 import { FormBuilder, FormGroup, ReactiveFormsModule, Validators } from '@angular/forms';
 import { RadioButtonModule } from 'primeng/radiobutton';
 import { CommonModule } from '@angular/common';
-<<<<<<< HEAD
-import { SubGroupComponent } from "../sub-group/sub-group.component"; // Required for *ngFor and other common directives
-=======
+import { SubGroupComponent } from "../sub-group/sub-group.component";
 import { CheckboxModule } from 'primeng/checkbox';
->>>>>>> 1d87e937
 
 @Component({
   selector: 'app-create-market',
   standalone: true,
   templateUrl: './create-market.component.html',
   styleUrls: ['./create-market.component.css'],
-<<<<<<< HEAD
-  imports: [ReactiveFormsModule, RadioButtonModule, CommonModule, SubGroupComponent] // Import necessary modules for standalone
- // Import necessary modules for standalone
-=======
   imports: [ReactiveFormsModule, RadioButtonModule, CommonModule, CheckboxModule]
->>>>>>> 1d87e937
 })
 export class CreateMarketComponent implements OnInit {
 
