--- conflicted
+++ resolved
@@ -1,29 +1,17 @@
-<<<<<<< HEAD
 import { Component, OnInit, ViewChild } from '@angular/core';
 import { FormBuilder, FormGroup, Validators, ReactiveFormsModule } from '@angular/forms';
 import { CommonModule } from '@angular/common';
 import { RadioButtonModule } from 'primeng/radiobutton';
-import { MarketService } from '../../core/services/market.service';
+import { MarketService } from '../../services/market.service';
 import { SubGroupComponent } from "../sub-group/sub-group.component";
-import { RegionService } from '../../core/services/region.service';
-=======
-import { Component, OnInit } from '@angular/core';
-import {
-  FormBuilder,
-  FormGroup,
-  Validators,
-  ReactiveFormsModule,
-} from '@angular/forms';
-import { CommonModule } from '@angular/common';
-import { RadioButtonModule } from 'primeng/radiobutton';
-import { MarketService } from '../../services/market.service';
 import { RegionService } from '../../services/region.service';
->>>>>>> a7cb0a75
 import { debounceTime, distinctUntilChanged, switchMap } from 'rxjs/operators';
 import { Market, SubGroup } from '../../core/models/market';
 import { Region } from '../../core/models/region';
 import { ButtonModule } from 'primeng/button'; 
-
+import { ConfirmationService } from 'primeng/api';
+import { Router } from '@angular/router';
+import { ConfirmDialogModule } from 'primeng/confirmdialog';
 /**
  * LLD
  *
@@ -61,11 +49,8 @@
   standalone: true,
   templateUrl: './create-market.component.html',
   styleUrls: ['./create-market.component.css'],
-<<<<<<< HEAD
-  imports: [ReactiveFormsModule, CommonModule, RadioButtonModule, SubGroupComponent, ButtonModule], 
-=======
-  imports: [ReactiveFormsModule, CommonModule, RadioButtonModule],
->>>>>>> a7cb0a75
+  imports: [ReactiveFormsModule, CommonModule, RadioButtonModule, SubGroupComponent, ButtonModule, ConfirmDialogModule],
+  providers: [ConfirmationService] 
 })
 export class CreateMarketComponent implements OnInit {
   /**
@@ -101,7 +86,9 @@
   constructor(
     private fb: FormBuilder,
     private marketService: MarketService,
-    private regionService: RegionService
+    private regionService: RegionService,
+    private confirmationService: ConfirmationService,
+    private router: Router
   ) {}
 
   /**
@@ -304,21 +291,17 @@
         longMarketCode: this.marketForm.value.longCode,
         region: this.marketForm.value.region,
         subRegion: this.marketForm.value.subregion,
-<<<<<<< HEAD
         subGroups: this.subGroups.map(subGroup => ({
           subGroupName: subGroup.subGroupName,
           subGroupCode: subGroup.subGroupCode,
           marketCode: this.marketForm.value.marketCode
         }))
-=======
->>>>>>> a7cb0a75
       };
   
       this.marketService.createMarket(marketData).subscribe({
         next: (response: number) => {
           console.log('Market created successfully:', response);
           this.marketForm.reset();
-<<<<<<< HEAD
           this.codeExistsError = false; 
           this.nameExistsError = false; 
           this.subGroups = [];
@@ -328,13 +311,6 @@
         },
         complete: () => {
           console.log('Market creation process completed.');
-=======
-          this.codeExistsError = false;
-          this.nameExistsError = false;
-        },
-        (error) => {
-          console.error('Error creating market:', error);
->>>>>>> a7cb0a75
         }
       });
       
@@ -343,5 +319,18 @@
       console.log('Form Data:', formData);
     }
   }
+
+  onCancel(): void {
+    this.confirmationService.confirm({
+      message: 'You have unsaved changes. Are you sure you want to proceed?',
+      header: 'Confirmation',
+      icon: 'pi pi-exclamation-triangle',
+      accept: () => {
+        this.marketForm.reset();
+        // Navigate to the market list
+        this.router.navigate(['/marketlist']);
+      }
+    });
+  }
   
 }