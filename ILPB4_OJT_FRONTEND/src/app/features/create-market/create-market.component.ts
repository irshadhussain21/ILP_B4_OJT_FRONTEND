import { Component, Input, OnInit } from '@angular/core';
import {
  FormBuilder,
  FormGroup,
  Validators,
  ReactiveFormsModule,
} from '@angular/forms';
import { CommonModule } from '@angular/common';
import { RadioButtonModule } from 'primeng/radiobutton';
import { MarketService } from '../../services/market.service';
import { RegionService } from '../../services/region.service';
import { debounceTime, distinctUntilChanged, switchMap } from 'rxjs/operators';
import { Market } from '../../core/models/market';
import { Region } from '../../core/models/region';
<<<<<<< HEAD
import { TranslateModule } from '@ngx-translate/core';
import { ToastModule } from 'primeng/toast';
import { MessageService } from 'primeng/api';
=======
import { InputMaskModule } from 'primeng/inputmask';
import { HeaderComponent } from "../../shared/header/header.component";
>>>>>>> c7ee98d6

/**
 * LLD
 *
 * This component is used to create a new market with the specified details.
 *
 * Execution Flow:
 *  - On initialization, the `marketForm` is created to capture market details.
 *  - Regions are fetched using the `RegionService` and populated in the form.
 *  - The `MarketService` is used to validate if the market code or name already exists.
 *  - The long market code is generated based on the selected region and market code.
 *  - On form submission, the entered data is sent to the backend to create a new market.
 *
 * This screen contains the following actions:
 *  - Create New Market: Captures details like market name, code, region, and subregion.
 *  - Fetch Regions: Loads available regions from the backend.
 *  - Fetch Subregions: Loads subregions based on the selected region.
 *  - Error Handling: Validates market code and name for uniqueness and handles API errors.
 *
 * API Endpoints:
 *  - `POST https://localhost:7058/api/Market`: Creates a new market.
 *  - `GET https://localhost:7058/api/Regions`: Fetches all regions.
 *  - `GET https://localhost:7058/api/Regions/{regionId}/subregions`: Fetches subregions for a specific region.
 *  - `GET https://localhost:7058/api/Market/checkCodeExists/{code}`: Checks if a market code exists.
 *  - `GET https://localhost:7058/api/Market/checkNameExists/{name}`: Checks if a market name exists.
 *
 * Sample API Response (Create Market):
 *  {
 *    "marketId": 1,
 *    "message": "Market created successfully"
 *  }
 */

@Component({
  selector: 'app-create-market',
  standalone: true,
  templateUrl: './create-market.component.html',
  styleUrls: ['./create-market.component.css'],
<<<<<<< HEAD
  imports: [
    ReactiveFormsModule,
    CommonModule,
    RadioButtonModule,
    TranslateModule,
    ToastModule,
  ],
  providers: [MessageService],
=======
  imports: [ReactiveFormsModule, CommonModule, RadioButtonModule, InputMaskModule, HeaderComponent],
>>>>>>> c7ee98d6
})
export class CreateMarketComponent implements OnInit {
  /**
   * Represents the reactive form group for creating a market.
   */
  @Input() title: string = '';
  marketForm!: FormGroup;

  regions: Region[] = [];

  subregions: Region[] = [];

  selectedRegion: number | null = null;

  selectedSubregion: string | null = null;

  codeExistsError: boolean = false;

  nameExistsError: boolean = false;

  longCodeMask: string = 'a-aa.aa.aa';

  /**
   * Initializes the component with necessary services.
   * @param {FormBuilder} fb - FormBuilder for creating reactive forms.
   * @param {MarketService} marketService - Service for handling market-related operations.
   * @param {RegionService} regionService - Service for handling region-related operations.
   */
  constructor(
    private fb: FormBuilder,
    private marketService: MarketService,
    private regionService: RegionService,
    private messageService: MessageService
  ) {}

  /**
   * Lifecycle hook that initializes the form and sets up value change subscriptions.
   * This method also loads regions and sets up validators for checking market code and name existence.
   *
   * @returns void
   *
   * LLD:
   * 1. Initialize the `marketForm` with controls for `marketName`, `marketCode`, `longCode`, `region`, and `subregion`.
   * 2. Load available regions by calling `loadRegions()`.
   * 3. Set up subscriptions to listen for changes to `marketCode` and `region` fields to update `longCode`.
   * 4. Set up validation checks for `marketCode` and `marketName` existence using the `marketService`.
   */
  ngOnInit(): void {
    this.marketForm = this.fb.group({
      marketName: ['', Validators.required],
      marketCode: ['', [Validators.required, Validators.maxLength(2)]],
      longCode: [
        '',
        [Validators.required, Validators.minLength(7), Validators.maxLength(7)],
      ],
      region: ['', Validators.required],
      subregion: [''],
    });

    this.loadRegions();

    // Listen to changes in marketCode and region to auto-update longCode
    this.marketForm
      .get('marketCode')
      ?.valueChanges.pipe(debounceTime(300), distinctUntilChanged())
      .subscribe(() => this.updateLongCode());

    this.marketForm
      .get('region')
      ?.valueChanges.pipe(distinctUntilChanged())
      .subscribe(() => this.updateLongCode());

    this.marketForm
      .get('marketCode')
      ?.valueChanges.pipe(
        debounceTime(300),
        distinctUntilChanged(),
        switchMap((code) => {
          this.codeExistsError = false;
          if (!code) {
            this.marketForm.get('marketCode')?.setErrors(null);
            return [false];
          }
          return this.marketService.checkMarketCodeExists(code);
        })
      )
      .subscribe((exists) => {
        this.codeExistsError = exists;
        if (exists) {
          this.marketForm.get('marketCode')?.setErrors({ exists: true });
        } else {
          this.marketForm.get('marketCode')?.setErrors(null);
        }
      });

    this.marketForm
      .get('marketName')
      ?.valueChanges.pipe(
        debounceTime(300),
        distinctUntilChanged(),
        switchMap((name) => {
          this.nameExistsError = false;
          if (!name) {
            this.marketForm.get('marketName')?.setErrors(null);
            return [false];
          }
          return this.marketService.checkMarketNameExists(name);
        })
      )
      .subscribe((exists) => {
        this.nameExistsError = exists;
        if (exists) {
          this.marketForm.get('marketName')?.setErrors({ exists: true });
        } else {
          this.marketForm.get('marketName')?.setErrors(null);
        }
      });
  }

  /**
   * Updates the longCode field based on the selected region and market code.
   *
   * LLD:
   * 1. Fetch the selected region from the `regions` array using the region key.
   * 2. Concatenate the first character of the region value with 'XXXXX' and the `marketCode` to form the `longCode`.
   * 3. Update the `longCode` form control without emitting change events.
   */
  private updateLongCode(): void {
  
    const region = this.regions.find(
      (r) => r.key === this.marketForm.get('region')?.value
    );
    const marketCode = this.marketForm.get('marketCode')?.value.toUpperCase()|| '';
    
    if (region && marketCode.length === 2) {
      const firstChar = region.value.charAt(0).toUpperCase();
     
      const newLongCode = `${firstChar}XXXX${marketCode}`;
      this.marketForm
        .get('longCode')
        ?.setValue(newLongCode, { emitEvent: false });
    } else if (region) {
      const firstChar = region.value.charAt(0).toUpperCase();
      this.marketForm
        .get('longCode')
        ?.setValue(firstChar, { emitEvent: false });
    } else {
      this.marketForm.get('longCode')?.setValue('', { emitEvent: false });
    }
  }

 

  // setCursorToEditable(event: any): void {
  //   const inputElement = event.target;
    
  //   // Move cursor to the start of the editable part (first __)
  //   const editableStart = 2; // Start position after "X-"
    
  //   setTimeout(() => {
  //     inputElement.setSelectionRange(editableStart, editableStart);
  //   }, 0);
  // }

  /**
   * Fetches all regions from the RegionService and assigns them to the `regions` array.
   * Handles any errors during the fetch process.
   *
   * @returns void
   */
  loadRegions(): void {
    this.regionService.getAllRegions().subscribe(
      (regions: Region[]) => {
        this.regions = regions;
      },
      (error) => {
        console.error('Error loading regions:', error);
      }
    );
  }

  /**
   * Handles the selection of a region and fetches corresponding subregions.
   *
   * @param {number} regionId - The ID of the selected region.
   * @returns void
   *
   * LLD:
   * 1. Set `selectedRegion` to `regionId` and update the `region` form control.
   * 2. Call `updateLongCode()` to adjust the `longCode` based on the selected region.
   * 3. Fetch subregions for the selected region from the `RegionService` and update the `subregions` array.
   */
  onRegionSelect(regionId: number): void {
    this.selectedRegion = regionId;
    this.marketForm.get('region')?.setValue(regionId);
    this.updateLongCode();

    this.regionService.getSubRegionsByRegion(regionId).subscribe(
      (subregions: Region[]) => {
        this.subregions = subregions;
        this.selectedSubregion = null;
      },
      (error) => {
        console.error('Error loading subregions:', error);
      }
    );
  }

  /**
   * Handles the change event when a subregion is selected.
   *
   * @param {any} event - The event object triggered by the selection change.
   * @param {number} subregionId - The ID of the selected subregion.
   * @returns void
   */
  onSubregionChange(event: any, subregionId: number): void {
    this.selectedSubregion = subregionId.toString();
    this.marketForm.get('subregion')?.setValue(subregionId);
  }

 // Ensure only the middle part is editable
 setCursorToEditable(event: any) {
  console.log('hi')
  const inputElement = event.target;
  const start = 2; // Position after "X-"
  const end = 8;   // Before the last fixed part "XX"

  // Move the cursor and restrict changes to middle part
  setTimeout(() => {
    inputElement.setSelectionRange(start, start); // Move the cursor to start
  }, 0);

   // Restrict changes to the middle section of the input
   inputElement.addEventListener('keydown', (e: KeyboardEvent) => {
    const cursorPosition = inputElement.selectionStart;
    if (cursorPosition && (cursorPosition < start || cursorPosition > end)) {
      e.preventDefault(); // Prevent typing outside the editable area
    }
  });
}

  /**
   * Submits the market creation form, validates the form data, and sends it to the MarketService.
   *
   * LLD:
   * 1. Validate the form to ensure all required data is present.
   * 2. Construct a `Market` object from the form values.
   * 3. Call `createMarket()` in `MarketService` to submit the data.
   * 4. Reset the form and error flags upon successful creation.
   * 5. Handle errors appropriately if the API call fails.
   */
  onSubmit(): void {
    if (this.marketForm.valid) {
      const marketData: Market = {
        name: this.marketForm.value.marketName,
        code: this.marketForm.value.marketCode,
        longMarketCode: this.marketForm.value.longCode,
        region: this.marketForm.value.region,
        subRegion: this.marketForm.value.subregion,
      };

      this.marketService.createMarket(marketData).subscribe(
        (response: number) => {
          this.messageService.add({
            severity: 'success',
            summary: 'Success',
            detail: 'Market is Successfully added',
          });
          this.marketForm.reset();
          this.codeExistsError = false;
          this.nameExistsError = false;
        },
        (error) => {
          this.messageService.add({
            severity: 'error',
            summary: 'Error',
            detail: 'An error occurred while adding the market',
          });
        }
      );
    }
  }
}<|MERGE_RESOLUTION|>--- conflicted
+++ resolved
@@ -12,14 +12,12 @@
 import { debounceTime, distinctUntilChanged, switchMap } from 'rxjs/operators';
 import { Market } from '../../core/models/market';
 import { Region } from '../../core/models/region';
-<<<<<<< HEAD
 import { TranslateModule } from '@ngx-translate/core';
 import { ToastModule } from 'primeng/toast';
 import { MessageService } from 'primeng/api';
-=======
+import { Router } from '@angular/router';
+import { HeaderComponent } from "../../shared/header/header.component";
 import { InputMaskModule } from 'primeng/inputmask';
-import { HeaderComponent } from "../../shared/header/header.component";
->>>>>>> c7ee98d6
 
 /**
  * LLD
@@ -58,24 +56,22 @@
   standalone: true,
   templateUrl: './create-market.component.html',
   styleUrls: ['./create-market.component.css'],
-<<<<<<< HEAD
   imports: [
     ReactiveFormsModule,
     CommonModule,
     RadioButtonModule,
     TranslateModule,
     ToastModule,
-  ],
+    HeaderComponent,
+    InputMaskModule
+],
   providers: [MessageService],
-=======
-  imports: [ReactiveFormsModule, CommonModule, RadioButtonModule, InputMaskModule, HeaderComponent],
->>>>>>> c7ee98d6
 })
 export class CreateMarketComponent implements OnInit {
   /**
    * Represents the reactive form group for creating a market.
    */
-  @Input() title: string = '';
+  title:string="Create Market";
   marketForm!: FormGroup;
 
   regions: Region[] = [];
@@ -102,7 +98,8 @@
     private fb: FormBuilder,
     private marketService: MarketService,
     private regionService: RegionService,
-    private messageService: MessageService
+    private messageService: MessageService,
+    private router: Router,
   ) {}
 
   /**
@@ -123,7 +120,7 @@
       marketCode: ['', [Validators.required, Validators.maxLength(2)]],
       longCode: [
         '',
-        [Validators.required, Validators.minLength(7), Validators.maxLength(7)],
+        [Validators.required, Validators.minLength(7), Validators.maxLength(20)],
       ],
       region: ['', Validators.required],
       subregion: [''],
@@ -341,6 +338,7 @@
           this.marketForm.reset();
           this.codeExistsError = false;
           this.nameExistsError = false;
+          // this.router.navigate(['/marketlist']);
         },
         (error) => {
           this.messageService.add({
