import { Component, OnInit } from '@angular/core';
import {
  FormBuilder,
  FormGroup,
  Validators,
  ReactiveFormsModule,
} from '@angular/forms';
import { CommonModule } from '@angular/common';
import { ActivatedRoute, Router } from '@angular/router';

/** External Libraries */
import { RadioButtonModule } from 'primeng/radiobutton';
import { ToastModule } from 'primeng/toast';
import { ConfirmationService, MessageService } from 'primeng/api';
import { InputMaskModule } from 'primeng/inputmask';
import { ConfirmDialogModule } from 'primeng/confirmdialog';
import { TranslateModule, TranslateService } from '@ngx-translate/core';
import { debounceTime, distinctUntilChanged, switchMap } from 'rxjs/operators';

/** Local imports */
import { MarketService } from '../../services/market.service';
import { RegionService } from '../../services/region.service';
import { Market, MarketSubgroup } from '../../core/models/market';
import { Region } from '../../core/models/region';
import { HeaderComponent } from '../../shared/header/header.component';
import { SubgroupComponent } from '../subgroup/subgroup.component';
import { CreateMarketConfig } from '../../config/create-market-config';

/**
 * LLD
 *
 * The `CreateMarketComponent` is responsible for creating and editing a market.
 * It allows users to input market details such as the market name, code, region, subregion,
 * and manage subgroups. The component supports both create and edit modes.
 *
 * Execution Flow:
 *  - On initialization (`ngOnInit`), the component determines whether it is in edit or create mode based
 *    on the presence of a market ID in the route parameters.
 *  - If in edit mode, the market details are fetched using the `MarketService`, and the form is populated.
 *  - Users can input market details and subgroup information, and the component handles validation and
 *    submission of the form.
 *
 * Main Actions:
 *  - Create Market: Allows users to create a new market by submitting the form data.
 *  - Edit Market: Allows users to modify existing market details and subgroups.
 *  - Error Handling: Validates the form inputs and handles cases where the market code or name already exists.
 *
 * Fields:
 *  - **Region**: Dropdown selection to choose the region for the market.
 *  - **Subregion**: Dropdown selection to choose the subregion under the selected region.
 *  - **Market Code**: Input field to enter a short code for the market, restricted to 2 alphabetic characters.
 *  - **Market Name**: Input field to enter the market name.
 *  - **Long Code**: Input field (masked) to display and edit the market's long code.
 *  - **Subgroups**: Section to add and manage subgroups within the market, which becomes available after entering market code/name.
 *
 * Buttons:
 *  - **Add Subgroup**: Button to display the subgroup form if the market code and name are valid.
 *  - **Submit (Create/Update Market)**: Button to submit the form data for either creating or updating a market.
 *  - **Cancel**: Button to reset the form and navigate back, with a confirmation prompt for unsaved changes.
 *
 * API Endpoints:
 *  - `GET /api/Market/{marketId}/details`: Fetches details for a specific market by its ID.
 *  - `POST /api/Market`: Creates a new market.
 *  - `PUT /api/Market/{marketId}`: Updates an existing market.
 *
 * Sample API Response:
 *  {
 *    "id": 1,
 *    "name": "Antarctica",
 *    "code": "AA",
 *    "longMarketCode": "L-AQ.AA.AA",
 *    "region": "LAAPA",
 *    "subRegion": "Africa",
 *    "marketSubGroups": [
 *      {
 *        "subGroupId": 1,
 *        "subGroupName": "Q-Island",
 *        "subGroupCode": "Q"
 *      }
 *    ]
 *  }
 */

@Component({
  selector: 'app-market-form',
  standalone: true,
  templateUrl: './create-market.component.html',
  styleUrls: ['./create-market.component.scss'],
  imports: [
    ReactiveFormsModule,
    CommonModule,
    RadioButtonModule,
    TranslateModule,
    ToastModule,
    HeaderComponent,
    InputMaskModule,
    ConfirmDialogModule,
    SubgroupComponent,
  ],
  providers: [MessageService, ConfirmationService],
})


export class CreateMarketComponent implements OnInit {

  isFormValid: boolean = false;
  marketForm!: FormGroup;
  title: string = CreateMarketConfig.TITLE_CREATE;
  isEditMode: boolean = false;
  marketId?: number;
  regions: Region[] = [];
  subregions: Region[] = [];
  subGroups: MarketSubgroup[] = [];
  selectedRegion: number | null = null;
  selectedSubregion: string | null = null;
  hasCodeExistsError: boolean = false;
  hasNameExistsError: boolean = false;
<<<<<<< HEAD
  hasEditedCode = false;
  hasEditedName = false;
=======
  hasEditedCode: boolean = false;
  hasEditedName: boolean = false;
  showSubgroupComponent: boolean = false;
>>>>>>> 0fadd1ba

  constructor(
    private fb: FormBuilder,
    private marketService: MarketService,
    private regionService: RegionService,
    private router: Router,
    private route: ActivatedRoute,
    private messageService: MessageService,
    private confirmationService: ConfirmationService,
    private translateService: TranslateService
  ) {}

  /**
   * On component initialization, it checks if the market ID is present in the route parameters
   * to determine if the component is in edit mode. It also initializes the form and loads the regions.
   */
  ngOnInit(): void {
    this.initializeForm();
    this.loadRegions();
    this.getRoute();
    this.setupFieldListeners();
  }

  /**
   * Retrieves the market ID from the route parameters and sets the component to edit mode if an ID is present.
   */
  getRoute() {
    this.route.params.subscribe((params) => {
      if (params['id']) {
        this.isEditMode = true;
        this.marketId = +params['id'];
        this.title = CreateMarketConfig.TITLE_EDIT;
        this.fetchMarketData(this.marketId);
      }
    });
  }

  /**
   * Initializes the form with required controls for market details.
   */
  initializeForm(): void {
    this.marketForm = this.fb.group({
      marketName: ['', Validators.required],
      marketCode: [
        '',
        [
          Validators.required,
          Validators.maxLength(CreateMarketConfig.MIN_MARKET_CODE_LENGTH),
          Validators.minLength(CreateMarketConfig.MAX_MARKET_CODE_LENGTH),
        ],
      ],
      longCode: [
        '',
        [
          Validators.required,
          Validators.minLength(CreateMarketConfig.MIN_LONG_CODE_LENGTH),
          Validators.maxLength(CreateMarketConfig.MAX_LONG_CODE_LENGTH),
        ],
      ],
      region: ['', Validators.required],
      subregion: [''],
    });

    this.marketForm.statusChanges.subscribe(status => {
      this.isFormValid = status === 'VALID';
    });
  }

  /**
   * Sets up field listeners to track changes in form fields like marketCode and region, and triggers validation or long code updates.
   */
  setupFieldListeners(): void {
    this.marketForm
      .get('region')
      ?.valueChanges.pipe(distinctUntilChanged())
      .subscribe(() => {
        this.updateLongCode();
      });

    this.marketForm
      .get('marketCode')
      ?.valueChanges.pipe(
        debounceTime(300),
        distinctUntilChanged(),
        switchMap((code) => {
          if (!this.hasEditedCode) return [false];
          this.hasCodeExistsError = false;
          if (!code) {
            this.marketForm.get('marketCode')?.setErrors({ required: true });
            return [false];
          }
          return this.marketService.checkMarketCodeExists(code);
        })
      )
      .subscribe((exists) => {
        this.hasCodeExistsError = exists;
        if (exists) {
          this.marketForm.get('marketCode')?.setErrors({ exists: true });
        }
        this.updateLongCode();
      });

    this.marketForm
      .get('marketName')
      ?.valueChanges.pipe(
        debounceTime(300),
        distinctUntilChanged(),
        switchMap((name) => {
          if (!this.hasEditedName) return [false];
          this.hasNameExistsError = false;
          if (!name) {
            this.marketForm.get('marketName')?.setErrors({ required: true });
            return [false];
          }
          return this.marketService.checkMarketNameExists(name);
        })
      )
      .subscribe((exists) => {
        this.hasNameExistsError = exists;
        if (exists) {
          this.marketForm.get('marketName')?.setErrors({ exists: true });
        }
      });
  }

  /**
   * Handles the selection of a subregion and updates the subregion form control.
   * @param event - The event triggered by subregion selection.
   * @param subregionId - The ID of the selected subregion.
   */
  onSubregionChange(event: any, subregionId: number): void {
    this.selectedSubregion = subregionId.toString();
    this.marketForm.get('subregion')?.setValue(subregionId);
  }

  /**
   * Restricts the input in the market code field to allow only alphabetic characters.
   * @param event - The keyboard event triggered by user input.
   */
  onMarketCodeInput(event: KeyboardEvent) {
    const allowedChars = CreateMarketConfig.MARKET_CODE_VALIDATION_REGEX;
    const key = event.key;

    if (
      key === 'Backspace' ||
      key === 'Tab' ||
      key === 'ArrowLeft' ||
      key === 'ArrowRight' ||
      key === 'Delete' ||
      key === 'Escape'
    ) {
      return;
    }

    if (!allowedChars.test(key)) {
      event.preventDefault();
    }
  }

  /**
   * Updates the long code field based on the selected region and market code.
   */
  updateLongCode(): void {
    const region = this.regions.find(
      (r) => r.key === this.marketForm.get('region')?.value
    );
    const marketCode =
      this.marketForm.get('marketCode')?.value.toUpperCase() || '';

    if (region && marketCode.length === 2) {
      const firstChar = region.value.charAt(0).toUpperCase();
      const newLongCode = `${firstChar}XXXX${marketCode}`;
      this.marketForm
        .get('longCode')
        ?.setValue(newLongCode, { emitEvent: false });
    } else if (region) {
      const firstChar = region.value.charAt(0).toUpperCase();
      this.marketForm
        .get('longCode')
        ?.setValue(firstChar, { emitEvent: false });
    } else {
      this.marketForm.get('longCode')?.setValue('', { emitEvent: false });
    }
  }

  /**
   * Fetches the market data for editing when the component is in edit mode.
   * @param marketId - The ID of the market to be edited.
   */
  fetchMarketData(marketId: number): void {
    this.marketService.getMarketDetailsById(marketId).subscribe((data) => {
      this.marketForm.patchValue({
        marketName: data.name,
        marketCode: data.code,
        longCode: data.longMarketCode,
        region: data.region,
        subregion: data.subRegion,
      });
      this.subGroups = data.marketSubGroups || [];

<<<<<<< HEAD
      
=======
      if (this.subGroups.length > 0) {
        this.showSubgroupComponent = true;
      }

>>>>>>> 0fadd1ba
      this.onRegionSelect(Number(data.region));
    });
  }

  /**
   * Gets the text for the submit button, which varies depending on whether the component is in create or edit mode.
   */
  getSubmitButtonText(): string {
    return this.isEditMode
      ? CreateMarketConfig.BUTTONS.UPDATE_MARKET
      : CreateMarketConfig.BUTTONS.CREATE_MARKET;
  }

  /**
   * Handles form submission to either create or update a market based on the mode.
   */
  onSubmit(): void {
    if (this.marketForm.valid) {
      const marketData: Market = {
        id: this.marketId,
        name: this.marketForm.value.marketName,
        code: this.marketForm.value.marketCode,
        longMarketCode: this.marketForm.value.longCode,
        region: this.marketForm.value.region,
        subRegion: this.marketForm.value.subregion,
        marketSubGroups: this.subGroups.length > 0 ? this.subGroups.map((subGroup) => ({
          subGroupId: subGroup.subGroupId || 0,
          subGroupName: subGroup.subGroupName,
          subGroupCode: subGroup.subGroupCode,
          marketId: subGroup.marketId || this.marketId,
          marketCode: subGroup.marketCode || this.marketForm.value.marketCode,
        })) : [],
      };

      if (this.isEditMode) {
        this.updateMarket(marketData);
      } else {
        this.createMarket(marketData);
      }
    }
  }

  /**
   * Creates a new market by submitting the form data to the backend API.
   * @param marketData - The form data to create a new market.
   */
  createMarket(marketData: Market): void {
    this.marketService.createMarket(marketData).subscribe({
      next: () => {
        this.messageService.add({
          severity: 'success',
          summary: 'Success',
          detail: this.translateService.instant(
            CreateMarketConfig.MESSAGES.SUCCESS_MESSAGES.MARKET_CREATED
          ),
        });
        setTimeout(() => {
          this.router.navigate(['/markets']);
        }, 1000);
      },
      error: () => {
        this.messageService.add({
          severity: 'error',
          summary: 'Error',
          detail: this.translateService.instant(
            CreateMarketConfig.MESSAGES.ERROR_MESSAGES.CREATE
          ),
        });
      },
    });
  }

  /**
   * Updates the existing market with new form data by sending a PUT request to the API.
   * @param marketData - The updated market data to be submitted.
   */
  updateMarket(marketData: Market): void {
    this.marketService.updateMarket(this.marketId!, marketData).subscribe({
      next: () => {
        this.messageService.add({
          severity: 'success',
          summary: 'Success',
          detail: this.translateService.instant(
            CreateMarketConfig.MESSAGES.SUCCESS_MESSAGES.MARKET_UPDATED
          ),
        });
        setTimeout(() => {
          this.router.navigate(['/markets']);
        }, 1000);
      },
      error: () => {
        this.messageService.add({
          severity: 'error',
          summary: 'Error',
          detail: this.translateService.instant(
            CreateMarketConfig.MESSAGES.ERROR_MESSAGES.UPDATE
          ),
        });
      },
    });
  }

  /**
   * Handles the selection of a region, updates the region form control, and loads the corresponding subregions.
   * @param regionId - The ID of the selected region.
   */
  onRegionSelect(regionId: number): void {
    this.selectedRegion = regionId;
    this.marketForm.get('region')?.setValue(regionId);
    this.updateLongCode();

    this.regionService
      .getSubRegionsByRegion(regionId)
      .subscribe((subregions) => {
        this.subregions = subregions;
        this.selectedSubregion = null;
      });
  }

  /**
   * Cancels the form action and confirms with the user before resetting the form and navigating away.
   */
  onCancel(): void {
    this.confirmationService.confirm({
      message: this.translateService.instant(
        CreateMarketConfig.MESSAGES.CONFIRM
      ),
      header: 'Confirmation',
      icon: 'pi pi-exclamation-triangle',
      accept: () => {
        this.marketForm.reset();
        this.router.navigate(['/markets']);
      },
    });
  }

<<<<<<< HEAD
=======
  /**
   * Displays the subgroup component when the user clicks to add subgroups.
   */
  showSubgroup() {
    this.showSubgroupComponent = true;
  }

  /**
   * Handles changes to the list of subgroups.
   * @param subGroups - The updated list of subgroups.
   */
>>>>>>> 0fadd1ba
  onSubGroupsChanged(subGroups: MarketSubgroup[]): void {
    this.subGroups = subGroups;
    if (this.subGroups.length === 0) {
      this.marketForm.setErrors(null);
    }
  }

  /**
   * Handles the event when there are no subgroups left, hiding the subgroup component.
   * @param event - Event indicating no rows left in the subgroups.
   */
  onNoRowsLeftChanged(event: {
    noRowsLeft: boolean;
    subGroups: MarketSubgroup[];
  }): void {
    this.subGroups = [...event.subGroups];
    if (event.noRowsLeft) {
      this.marketForm.setErrors(null);
    }
  }

<<<<<<< HEAD
  onSubgroupErrorsFound(hasErrors: boolean): void {
=======
  /**
   * Updates the form's validation state based on whether subgroup errors are present.
   * @param hasErrors - Boolean indicating if subgroup errors are present.
   */
  onHasErrorsChanged(hasErrors: boolean): void {
>>>>>>> 0fadd1ba
    if (hasErrors) {
      this.marketForm.setErrors({ subgroupErrors: true });
    } else {
      if (this.marketForm.errors?.['subgroupErrors']) {
        const errors = { ...this.marketForm.errors };
        delete errors['subgroupErrors'];
        this.marketForm.setErrors(Object.keys(errors).length > 0 ? errors : null);
      }
    }
  }

  /**
   * Loads all available regions from the backend API to populate the region selection dropdown.
   */
  loadRegions(): void {
    this.regionService.getAllRegions().subscribe((regions) => {
      this.regions = regions;
    });
  }
}<|MERGE_RESOLUTION|>--- conflicted
+++ resolved
@@ -115,14 +115,9 @@
   selectedSubregion: string | null = null;
   hasCodeExistsError: boolean = false;
   hasNameExistsError: boolean = false;
-<<<<<<< HEAD
-  hasEditedCode = false;
-  hasEditedName = false;
-=======
   hasEditedCode: boolean = false;
   hasEditedName: boolean = false;
-  showSubgroupComponent: boolean = false;
->>>>>>> 0fadd1ba
+
 
   constructor(
     private fb: FormBuilder,
@@ -191,10 +186,9 @@
     });
   }
 
-  /**
-   * Sets up field listeners to track changes in form fields like marketCode and region, and triggers validation or long code updates.
-   */
-  setupFieldListeners(): void {
+  private setupFieldListeners(): void {
+
+
     this.marketForm
       .get('region')
       ?.valueChanges.pipe(distinctUntilChanged())
@@ -323,14 +317,7 @@
       });
       this.subGroups = data.marketSubGroups || [];
 
-<<<<<<< HEAD
       
-=======
-      if (this.subGroups.length > 0) {
-        this.showSubgroupComponent = true;
-      }
-
->>>>>>> 0fadd1ba
       this.onRegionSelect(Number(data.region));
     });
   }
@@ -467,20 +454,6 @@
     });
   }
 
-<<<<<<< HEAD
-=======
-  /**
-   * Displays the subgroup component when the user clicks to add subgroups.
-   */
-  showSubgroup() {
-    this.showSubgroupComponent = true;
-  }
-
-  /**
-   * Handles changes to the list of subgroups.
-   * @param subGroups - The updated list of subgroups.
-   */
->>>>>>> 0fadd1ba
   onSubGroupsChanged(subGroups: MarketSubgroup[]): void {
     this.subGroups = subGroups;
     if (this.subGroups.length === 0) {
@@ -502,15 +475,7 @@
     }
   }
 
-<<<<<<< HEAD
   onSubgroupErrorsFound(hasErrors: boolean): void {
-=======
-  /**
-   * Updates the form's validation state based on whether subgroup errors are present.
-   * @param hasErrors - Boolean indicating if subgroup errors are present.
-   */
-  onHasErrorsChanged(hasErrors: boolean): void {
->>>>>>> 0fadd1ba
     if (hasErrors) {
       this.marketForm.setErrors({ subgroupErrors: true });
     } else {
