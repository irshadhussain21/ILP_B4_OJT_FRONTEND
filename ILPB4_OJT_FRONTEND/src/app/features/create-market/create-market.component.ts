import { Component, OnInit } from '@angular/core';
import { FormBuilder, FormGroup, Validators, ReactiveFormsModule } from '@angular/forms';
import { CommonModule } from '@angular/common';
<<<<<<< HEAD
import { SubGroupComponent } from "../sub-group/sub-group.component";
import { CheckboxModule } from 'primeng/checkbox';
=======
import { RadioButtonModule } from 'primeng/radiobutton';
import { MarketService } from '../../core/services/market.service';
import { RegionService } from '../../core/services/region.service';
import { debounceTime, distinctUntilChanged, switchMap } from 'rxjs/operators';
import { Market } from '../../core/models/market';
import { Region } from '../../core/models/region';
>>>>>>> 6a298f14

@Component({
  selector: 'app-create-market',
  standalone: true, // Ensures this component is treated as standalone
  templateUrl: './create-market.component.html',
  styleUrls: ['./create-market.component.css'],
  imports: [ReactiveFormsModule, CommonModule, RadioButtonModule], // Import necessary modules
})
export class CreateMarketComponent implements OnInit {
  marketForm!: FormGroup;
  regions: Region[] = [];
  subregions: Region[] = [];
  selectedRegion: number | null = null;
  selectedSubregion: string | null = null;
  codeExistsError: boolean = false; // Flag to indicate if the market code already exists
  nameExistsError: boolean = false; // Flag to indicate if the market name already exists

  /**
   * Initializes the component with necessary services.
   * 
   * @param fb The FormBuilder service used to create the form group.
   * @param marketService The service used to manage market-related operations.
   * @param regionService The service used to manage region-related operations.
   * 
   * LLD:
   * - Injects required services: FormBuilder, MarketService, and RegionService.
   * - Sets up the necessary dependencies for form creation and service interactions.
   */
  constructor(
    private fb: FormBuilder,
    private marketService: MarketService,
    private regionService: RegionService
  ) {}

  /**
   * Angular lifecycle hook that initializes the form and loads regions.
   * 
   * @returns void
   * 
   * LLD:
   * 1. Initializes `marketForm` using `FormBuilder` with the required form controls and validations:
   *    - marketName: Required
   *    - marketCode: Required and max length of 2
   *    - longCode: Required
   *    - region: Required
   *    - subregion: Optional
   * 2. Calls `loadRegions()` to fetch available regions.
   * 3. Sets up value change subscriptions to check if the market code and name already exist.
   */
  ngOnInit(): void {
    this.marketForm = this.fb.group({
      marketName: ['', Validators.required],
      marketCode: ['', [Validators.required, Validators.maxLength(2)]],
      longCode: ['', Validators.required],
      region: ['', Validators.required],
      subregion: ['']
    });

    this.loadRegions();

    // Check for market code existence
    this.marketForm.get('marketCode')?.valueChanges
      .pipe(
        debounceTime(300), // Wait 300ms after the user stops typing
        distinctUntilChanged(), // Ensure the value has actually changed
        switchMap(code => {
          this.codeExistsError = false; // Reset the error flag when the value changes
          if (!code) {
            this.marketForm.get('marketCode')?.setErrors(null); // Clear error if the input is empty
            return [false]; // Return an observable with false to avoid further processing
          }
          return this.marketService.checkMarketCodeExists(code);
        })
      )
      .subscribe(exists => {
        this.codeExistsError = exists;
        if (exists) {
          this.marketForm.get('marketCode')?.setErrors({ exists: true });
        } else {
          this.marketForm.get('marketCode')?.setErrors(null); // Clear the error if the code does not exist
        }
      });

    // Check for market name existence
    this.marketForm.get('marketName')?.valueChanges
      .pipe(
        debounceTime(300), // Wait 300ms after the user stops typing
        distinctUntilChanged(), // Ensure the value has actually changed
        switchMap(name => {
          this.nameExistsError = false; // Reset the error flag when the value changes
          if (!name) {
            this.marketForm.get('marketName')?.setErrors(null); // Clear error if the input is empty
            return [false]; // Return an observable with false to avoid further processing
          }
          return this.marketService.checkMarketNameExists(name);
        })
      )
      .subscribe(exists => {
        this.nameExistsError = exists;
        if (exists) {
          this.marketForm.get('marketName')?.setErrors({ exists: true });
        } else {
          this.marketForm.get('marketName')?.setErrors(null); // Clear the error if the name does not exist
        }
      });
  }

  /**
   * Fetches all regions from the RegionService and assigns them to the `regions` array.
   * 
   * @returns void
   * 
   * LLD:
   * 1. Calls `getAllRegions()` method from `RegionService` to fetch all regions.
   * 2. Subscribes to the response:
   *    - On success: Assigns the fetched regions to the `regions` array.
   *    - On error: Logs the error in the console.
   */
  loadRegions(): void {
    this.regionService.getAllRegions().subscribe(
      (regions: Region[]) => {
        this.regions = regions;
      },
      error => {
        console.error('Error loading regions:', error);
      }
    );
  }

  // Rest of your existing methods...
  onRegionSelect(regionId: number): void {
    this.selectedRegion = regionId;
    this.marketForm.get('region')?.setValue(regionId);

    this.regionService.getSubRegionsByRegion(regionId).subscribe(
      (subregions: Region[]) => {
        this.subregions = subregions; 
        this.selectedSubregion = null; 
      },
      error => {
        console.error('Error loading subregions:', error);
      }
    );
  }

  onSubregionChange(event: any, subregionId: number): void {
    this.selectedSubregion = subregionId.toString();
    this.marketForm.get('subregion')?.setValue(subregionId);
  }

  onSubmit(): void {
    if (this.marketForm.valid) {
      const marketData: Market = {
        name: this.marketForm.value.marketName,
        code: this.marketForm.value.marketCode,
        longMarketCode: this.marketForm.value.longCode,
        region: this.marketForm.value.region,
        subRegion: this.marketForm.value.subregion
      };

      this.marketService.createMarket(marketData).subscribe(
        (response: number) => {
          console.log('Market created successfully:', response);
          this.marketForm.reset();
          this.codeExistsError = false; 
          this.nameExistsError = false; 
        },
        error => {
          console.error('Error creating market:', error);
        }
      );
    }
  }
}<|MERGE_RESOLUTION|>--- conflicted
+++ resolved
@@ -1,17 +1,13 @@
 import { Component, OnInit } from '@angular/core';
 import { FormBuilder, FormGroup, Validators, ReactiveFormsModule } from '@angular/forms';
 import { CommonModule } from '@angular/common';
-<<<<<<< HEAD
-import { SubGroupComponent } from "../sub-group/sub-group.component";
-import { CheckboxModule } from 'primeng/checkbox';
-=======
 import { RadioButtonModule } from 'primeng/radiobutton';
 import { MarketService } from '../../core/services/market.service';
+import { SubGroupComponent } from "../sub-group/sub-group.component";
 import { RegionService } from '../../core/services/region.service';
 import { debounceTime, distinctUntilChanged, switchMap } from 'rxjs/operators';
 import { Market } from '../../core/models/market';
 import { Region } from '../../core/models/region';
->>>>>>> 6a298f14
 
 @Component({
   selector: 'app-create-market',
