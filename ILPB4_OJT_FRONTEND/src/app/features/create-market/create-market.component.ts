import { Component, Input, OnInit } from '@angular/core';
import {
  FormBuilder,
  FormGroup,
  Validators,
  ReactiveFormsModule,
} from '@angular/forms';
import { CommonModule } from '@angular/common';
import { RadioButtonModule } from 'primeng/radiobutton';
import { MarketService } from '../../services/market.service';
import { RegionService } from '../../services/region.service';
import { debounceTime, distinctUntilChanged, switchMap } from 'rxjs/operators';
import { Market } from '../../core/models/market';
import { Region } from '../../core/models/region';
<<<<<<< HEAD
import { TranslateModule } from '@ngx-translate/core';
import { ToastModule } from 'primeng/toast';
import { MessageService } from 'primeng/api';
import { Router } from '@angular/router';
=======
import { InputMaskModule } from 'primeng/inputmask';
>>>>>>> c7ee98d6
import { HeaderComponent } from "../../shared/header/header.component";

/**
 * LLD
 *
 * This component is used to create a new market with the specified details.
 *
 * Execution Flow:
 *  - On initialization, the `marketForm` is created to capture market details.
 *  - Regions are fetched using the `RegionService` and populated in the form.
 *  - The `MarketService` is used to validate if the market code or name already exists.
 *  - The long market code is generated based on the selected region and market code.
 *  - On form submission, the entered data is sent to the backend to create a new market.
 *
 * This screen contains the following actions:
 *  - Create New Market: Captures details like market name, code, region, and subregion.
 *  - Fetch Regions: Loads available regions from the backend.
 *  - Fetch Subregions: Loads subregions based on the selected region.
 *  - Error Handling: Validates market code and name for uniqueness and handles API errors.
 *
 * API Endpoints:
 *  - `POST https://localhost:7058/api/Market`: Creates a new market.
 *  - `GET https://localhost:7058/api/Regions`: Fetches all regions.
 *  - `GET https://localhost:7058/api/Regions/{regionId}/subregions`: Fetches subregions for a specific region.
 *  - `GET https://localhost:7058/api/Market/checkCodeExists/{code}`: Checks if a market code exists.
 *  - `GET https://localhost:7058/api/Market/checkNameExists/{name}`: Checks if a market name exists.
 *
 * Sample API Response (Create Market):
 *  {
 *    "marketId": 1,
 *    "message": "Market created successfully"
 *  }
 */

@Component({
  selector: 'app-create-market',
  standalone: true,
  templateUrl: './create-market.component.html',
  styleUrls: ['./create-market.component.css'],
<<<<<<< HEAD
  imports: [
    ReactiveFormsModule,
    CommonModule,
    RadioButtonModule,
    TranslateModule,
    ToastModule,
    HeaderComponent
],
  providers: [MessageService],
=======
  imports: [ReactiveFormsModule, CommonModule, RadioButtonModule, InputMaskModule, HeaderComponent],
>>>>>>> c7ee98d6
})
export class CreateMarketComponent implements OnInit {
  /**
   * Represents the reactive form group for creating a market.
   */
<<<<<<< HEAD
  title:string="Create Market";
=======
  @Input() title: string = '';
>>>>>>> c7ee98d6
  marketForm!: FormGroup;

  regions: Region[] = [];

  subregions: Region[] = [];

  selectedRegion: number | null = null;

  selectedSubregion: string | null = null;

  codeExistsError: boolean = false;

  nameExistsError: boolean = false;

  longCodeMask: string = 'a-aa.aa.aa';

  /**
   * Initializes the component with necessary services.
   * @param {FormBuilder} fb - FormBuilder for creating reactive forms.
   * @param {MarketService} marketService - Service for handling market-related operations.
   * @param {RegionService} regionService - Service for handling region-related operations.
   */
  constructor(
    private fb: FormBuilder,
    private marketService: MarketService,
    private regionService: RegionService,
    private messageService: MessageService,
    private router: Router,
  ) {}

  /**
   * Lifecycle hook that initializes the form and sets up value change subscriptions.
   * This method also loads regions and sets up validators for checking market code and name existence.
   *
   * @returns void
   *
   * LLD:
   * 1. Initialize the `marketForm` with controls for `marketName`, `marketCode`, `longCode`, `region`, and `subregion`.
   * 2. Load available regions by calling `loadRegions()`.
   * 3. Set up subscriptions to listen for changes to `marketCode` and `region` fields to update `longCode`.
   * 4. Set up validation checks for `marketCode` and `marketName` existence using the `marketService`.
   */
  ngOnInit(): void {
    this.marketForm = this.fb.group({
      marketName: ['', Validators.required],
      marketCode: ['', [Validators.required, Validators.maxLength(2)]],
      longCode: [
        '',
        [Validators.required, Validators.minLength(7), Validators.maxLength(7)],
      ],
      region: ['', Validators.required],
      subregion: [''],
    });

    this.loadRegions();

    // Listen to changes in marketCode and region to auto-update longCode
    this.marketForm
      .get('marketCode')
      ?.valueChanges.pipe(debounceTime(300), distinctUntilChanged())
      .subscribe(() => this.updateLongCode());

    this.marketForm
      .get('region')
      ?.valueChanges.pipe(distinctUntilChanged())
      .subscribe(() => this.updateLongCode());

    this.marketForm
      .get('marketCode')
      ?.valueChanges.pipe(
        debounceTime(300),
        distinctUntilChanged(),
        switchMap((code) => {
          this.codeExistsError = false;
          if (!code) {
            this.marketForm.get('marketCode')?.setErrors(null);
            return [false];
          }
          return this.marketService.checkMarketCodeExists(code);
        })
      )
      .subscribe((exists) => {
        this.codeExistsError = exists;
        if (exists) {
          this.marketForm.get('marketCode')?.setErrors({ exists: true });
        } else {
          this.marketForm.get('marketCode')?.setErrors(null);
        }
      });

    this.marketForm
      .get('marketName')
      ?.valueChanges.pipe(
        debounceTime(300),
        distinctUntilChanged(),
        switchMap((name) => {
          this.nameExistsError = false;
          if (!name) {
            this.marketForm.get('marketName')?.setErrors(null);
            return [false];
          }
          return this.marketService.checkMarketNameExists(name);
        })
      )
      .subscribe((exists) => {
        this.nameExistsError = exists;
        if (exists) {
          this.marketForm.get('marketName')?.setErrors({ exists: true });
        } else {
          this.marketForm.get('marketName')?.setErrors(null);
        }
      });
  }

  /**
   * Updates the longCode field based on the selected region and market code.
   *
   * LLD:
   * 1. Fetch the selected region from the `regions` array using the region key.
   * 2. Concatenate the first character of the region value with 'XXXXX' and the `marketCode` to form the `longCode`.
   * 3. Update the `longCode` form control without emitting change events.
   */
  private updateLongCode(): void {
  
    const region = this.regions.find(
      (r) => r.key === this.marketForm.get('region')?.value
    );
    const marketCode = this.marketForm.get('marketCode')?.value.toUpperCase()|| '';
    
    if (region && marketCode.length === 2) {
      const firstChar = region.value.charAt(0).toUpperCase();
     
      const newLongCode = `${firstChar}XXXX${marketCode}`;
      this.marketForm
        .get('longCode')
        ?.setValue(newLongCode, { emitEvent: false });
    } else if (region) {
      const firstChar = region.value.charAt(0).toUpperCase();
      this.marketForm
        .get('longCode')
        ?.setValue(firstChar, { emitEvent: false });
    } else {
      this.marketForm.get('longCode')?.setValue('', { emitEvent: false });
    }
  }

 

  // setCursorToEditable(event: any): void {
  //   const inputElement = event.target;
    
  //   // Move cursor to the start of the editable part (first __)
  //   const editableStart = 2; // Start position after "X-"
    
  //   setTimeout(() => {
  //     inputElement.setSelectionRange(editableStart, editableStart);
  //   }, 0);
  // }

  /**
   * Fetches all regions from the RegionService and assigns them to the `regions` array.
   * Handles any errors during the fetch process.
   *
   * @returns void
   */
  loadRegions(): void {
    this.regionService.getAllRegions().subscribe(
      (regions: Region[]) => {
        this.regions = regions;
      },
      (error) => {
        console.error('Error loading regions:', error);
      }
    );
  }

  /**
   * Handles the selection of a region and fetches corresponding subregions.
   *
   * @param {number} regionId - The ID of the selected region.
   * @returns void
   *
   * LLD:
   * 1. Set `selectedRegion` to `regionId` and update the `region` form control.
   * 2. Call `updateLongCode()` to adjust the `longCode` based on the selected region.
   * 3. Fetch subregions for the selected region from the `RegionService` and update the `subregions` array.
   */
  onRegionSelect(regionId: number): void {
    this.selectedRegion = regionId;
    this.marketForm.get('region')?.setValue(regionId);
    this.updateLongCode();

    this.regionService.getSubRegionsByRegion(regionId).subscribe(
      (subregions: Region[]) => {
        this.subregions = subregions;
        this.selectedSubregion = null;
      },
      (error) => {
        console.error('Error loading subregions:', error);
      }
    );
  }

  /**
   * Handles the change event when a subregion is selected.
   *
   * @param {any} event - The event object triggered by the selection change.
   * @param {number} subregionId - The ID of the selected subregion.
   * @returns void
   */
  onSubregionChange(event: any, subregionId: number): void {
    this.selectedSubregion = subregionId.toString();
    this.marketForm.get('subregion')?.setValue(subregionId);
  }

 // Ensure only the middle part is editable
 setCursorToEditable(event: any) {
  console.log('hi')
  const inputElement = event.target;
  const start = 2; // Position after "X-"
  const end = 8;   // Before the last fixed part "XX"

  // Move the cursor and restrict changes to middle part
  setTimeout(() => {
    inputElement.setSelectionRange(start, start); // Move the cursor to start
  }, 0);

   // Restrict changes to the middle section of the input
   inputElement.addEventListener('keydown', (e: KeyboardEvent) => {
    const cursorPosition = inputElement.selectionStart;
    if (cursorPosition && (cursorPosition < start || cursorPosition > end)) {
      e.preventDefault(); // Prevent typing outside the editable area
    }
  });
}

  /**
   * Submits the market creation form, validates the form data, and sends it to the MarketService.
   *
   * LLD:
   * 1. Validate the form to ensure all required data is present.
   * 2. Construct a `Market` object from the form values.
   * 3. Call `createMarket()` in `MarketService` to submit the data.
   * 4. Reset the form and error flags upon successful creation.
   * 5. Handle errors appropriately if the API call fails.
   */
  onSubmit(): void {
    if (this.marketForm.valid) {
      const marketData: Market = {
        name: this.marketForm.value.marketName,
        code: this.marketForm.value.marketCode,
        longMarketCode: this.marketForm.value.longCode,
        region: this.marketForm.value.region,
        subRegion: this.marketForm.value.subregion,
      };

      this.marketService.createMarket(marketData).subscribe(
        (response: number) => {
          this.messageService.add({
            severity: 'success',
            summary: 'Success',
            detail: 'Market is Successfully added',
          });
          this.marketForm.reset();
          this.codeExistsError = false;
          this.nameExistsError = false;
          // this.router.navigate(['/marketlist']);
        },
        (error) => {
          this.messageService.add({
            severity: 'error',
            summary: 'Error',
            detail: 'An error occurred while adding the market',
          });
        }
      );
    }
  }
}<|MERGE_RESOLUTION|>--- conflicted
+++ resolved
@@ -12,14 +12,10 @@
 import { debounceTime, distinctUntilChanged, switchMap } from 'rxjs/operators';
 import { Market } from '../../core/models/market';
 import { Region } from '../../core/models/region';
-<<<<<<< HEAD
 import { TranslateModule } from '@ngx-translate/core';
 import { ToastModule } from 'primeng/toast';
 import { MessageService } from 'primeng/api';
 import { Router } from '@angular/router';
-=======
-import { InputMaskModule } from 'primeng/inputmask';
->>>>>>> c7ee98d6
 import { HeaderComponent } from "../../shared/header/header.component";
 
 /**
@@ -59,7 +55,6 @@
   standalone: true,
   templateUrl: './create-market.component.html',
   styleUrls: ['./create-market.component.css'],
-<<<<<<< HEAD
   imports: [
     ReactiveFormsModule,
     CommonModule,
@@ -69,19 +64,12 @@
     HeaderComponent
 ],
   providers: [MessageService],
-=======
-  imports: [ReactiveFormsModule, CommonModule, RadioButtonModule, InputMaskModule, HeaderComponent],
->>>>>>> c7ee98d6
 })
 export class CreateMarketComponent implements OnInit {
   /**
    * Represents the reactive form group for creating a market.
    */
-<<<<<<< HEAD
   title:string="Create Market";
-=======
-  @Input() title: string = '';
->>>>>>> c7ee98d6
   marketForm!: FormGroup;
 
   regions: Region[] = [];
