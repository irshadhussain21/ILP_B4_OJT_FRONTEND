--- conflicted
+++ resolved
@@ -72,7 +72,6 @@
           The format will be automatically set based on selections
         </p>
         <div class="input-wrapper">
-<<<<<<< HEAD
        
           <p-inputMask #longCodeInput
           formControlName="longCode"
@@ -81,11 +80,6 @@
           (onFocus)="setCursorToEditable($event)"
           placeholder="_-__.__.__"
           class="longcode-input">
-=======
-
-          <p-inputMask #longCodeInput formControlName="longCode" [mask]="longCodeMask"
-            (focus)="setCursorToEditable($event)" placeholder="_-__.__.__" class="longcode-input">
->>>>>>> 840ae1ce
           </p-inputMask>
         </div>
       </div>
