<div class="create-market-container">
<<<<<<< HEAD
  <h1>Create Market</h1>
  <hr>
  <!-- Scrollable Content Wrapper -->
  <div class="scrollable-content">
      <!-- Form for creating a market -->
      <form [formGroup]="marketForm" (ngSubmit)="onSubmit()">
          <!-- Region Selection -->
          <label for="region" class="form-label">Region <span class="asterik">*</span></label>
          <p class="form-sub-label">Select a Region</p>
          <div class="region-options">
              <div class="region-option" *ngFor="let region of regions">
                  <p-radioButton [label]="region.name" [value]="region.value" formControlName="region"></p-radioButton>
              </div>
          </div>

          <!-- Short Code / Market Name -->
          <div class="form-section">
              <label class="form-label">Short Code/Market Name <span class="asterik">*</span></label>
              <p class="form-sub-label">Enter a two-letter Market Code, a Market Name</p>

              <!-- Short Code and Market Name as combined input with divider -->
              <div class="shortcode-marketname-container">
                  <input formControlName="shortCode" type="text" placeholder="Code" class="shortcode-input" />
                  <span class="divider"></span>
                  <input formControlName="marketName" type="text" placeholder="Name" class="marketname-input" />
              </div>
          </div>

          <!-- Long Code -->
          <div class="form-section">
              <label for="longCode" class="form-label">Long Code <span class="asterik">*</span></label>
              <p class="form-sub-label">Enter Long Market Code in the defined format</p>
              <input formControlName="longCode" type="text" class="longcode-input" />
          </div>

          <!-- Subgroups Section -->
          <div class="form-section">
              <label class="form-label">Subgroup(s)</label>
              <!-- Subgroup list and actions will go here -->
               <app-sub-group></app-sub-group>
          </div>

          <!-- Submit Button -->
          <button type="submit" class="submit-button" [disabled]="marketForm.invalid">Submit</button>
      </form>
  </div>
</div>
=======
    <h1>Create Market</h1>
    <hr>
    <!-- Scrollable Content Wrapper -->
    <div class="scrollable-content">
        <!-- Form for creating a market -->
        <form [formGroup]="marketForm" (ngSubmit)="onSubmit()">
            <!-- Region Selection -->
            <div class="form-section">
                <label for="region" class="form-label">Region <span class="asterik">*</span></label>
                <p class="form-sub-label">Select a Region</p>
                <div class="region-options">
                  <div 
                    class="region-option" 
                    *ngFor="let region of regions" 
                    [ngClass]="{'selected': selectedRegion === region.value}"
                    (click)="onRegionSelect(region.value)">
                    <p-radioButton 
                      [name]="'region'" 
                      [label]="region.value" 
                      [inputId]="region.value" 
                      [value]="region.value" 
                      formControlName="region">
                    </p-radioButton>
                    <label class="check-box-labels" [for]="region.value">- {{ region.name }}</label>
                  </div>
                </div>
            </div>
  
            <!-- Subregion Selection: Display only when a region is selected -->
            <div *ngIf="subregions && subregions.length > 0" class="form-section">
                <label for="subregion" class="form-label">Subregion <span class="asterik">*</span></label>
                <p class="form-sub-label">Select a Subregion</p>
                <div class="subregion-options">
                    <div 
                      class="subregion-option" 
                      *ngFor="let subregion of subregions" 
                      [ngClass]="{'selected': selectedSubregion === subregion.value}"
                      (click)="onSubregionChange($event, subregion.value)">
                        <p-radioButton 
                          [name]="'subregion'" 
                          [label]="subregion.name" 
                          [inputId]="subregion.value" 
                          [value]="subregion.value" 
                          formControlName="subregion">
                        </p-radioButton>
                        <label class="check-box-labels" [for]="subregion.value">{{ subregion.name }}</label>
                    </div>
                </div>
            </div>
  
            <!-- Short Code / Market Name -->
            <div class="form-section">
                <label class="form-label">Short Code/Market Name <span class="asterik">*</span></label>
                <p class="form-sub-label">Enter a two-letter Market Code, a Market Name</p>
  
                <!-- Short Code and Market Name as combined input with divider -->
                <div class="shortcode-marketname-container">
                    <input formControlName="marketCode" type="text" placeholder="Code" class="shortcode-input" />
                    <span class="divider"></span>
                    <input formControlName="marketName" type="text" placeholder="Name" class="marketname-input" />
                </div>
            </div>
  
            <!-- Long Code -->
            <div class="form-section">
                <label for="longCode" class="form-label">Long Code <span class="asterik">*</span></label>
                <p class="form-sub-label">Enter Long Market Code in the defined format</p>
                <input formControlName="longCode" type="text" class="longcode-input" maxlength="6" />
            </div>
  
            <!-- Submit Button -->
            <button type="submit" class="submit-button" [disabled]="marketForm.invalid">Submit</button>
        </form>
    </div>
  </div>
>>>>>>> 1d87e937
<|MERGE_RESOLUTION|>--- conflicted
+++ resolved
@@ -1,53 +1,4 @@
 <div class="create-market-container">
-<<<<<<< HEAD
-  <h1>Create Market</h1>
-  <hr>
-  <!-- Scrollable Content Wrapper -->
-  <div class="scrollable-content">
-      <!-- Form for creating a market -->
-      <form [formGroup]="marketForm" (ngSubmit)="onSubmit()">
-          <!-- Region Selection -->
-          <label for="region" class="form-label">Region <span class="asterik">*</span></label>
-          <p class="form-sub-label">Select a Region</p>
-          <div class="region-options">
-              <div class="region-option" *ngFor="let region of regions">
-                  <p-radioButton [label]="region.name" [value]="region.value" formControlName="region"></p-radioButton>
-              </div>
-          </div>
-
-          <!-- Short Code / Market Name -->
-          <div class="form-section">
-              <label class="form-label">Short Code/Market Name <span class="asterik">*</span></label>
-              <p class="form-sub-label">Enter a two-letter Market Code, a Market Name</p>
-
-              <!-- Short Code and Market Name as combined input with divider -->
-              <div class="shortcode-marketname-container">
-                  <input formControlName="shortCode" type="text" placeholder="Code" class="shortcode-input" />
-                  <span class="divider"></span>
-                  <input formControlName="marketName" type="text" placeholder="Name" class="marketname-input" />
-              </div>
-          </div>
-
-          <!-- Long Code -->
-          <div class="form-section">
-              <label for="longCode" class="form-label">Long Code <span class="asterik">*</span></label>
-              <p class="form-sub-label">Enter Long Market Code in the defined format</p>
-              <input formControlName="longCode" type="text" class="longcode-input" />
-          </div>
-
-          <!-- Subgroups Section -->
-          <div class="form-section">
-              <label class="form-label">Subgroup(s)</label>
-              <!-- Subgroup list and actions will go here -->
-               <app-sub-group></app-sub-group>
-          </div>
-
-          <!-- Submit Button -->
-          <button type="submit" class="submit-button" [disabled]="marketForm.invalid">Submit</button>
-      </form>
-  </div>
-</div>
-=======
     <h1>Create Market</h1>
     <hr>
     <!-- Scrollable Content Wrapper -->
@@ -122,5 +73,4 @@
             <button type="submit" class="submit-button" [disabled]="marketForm.invalid">Submit</button>
         </form>
     </div>
-  </div>
->>>>>>> 1d87e937
+  </div>