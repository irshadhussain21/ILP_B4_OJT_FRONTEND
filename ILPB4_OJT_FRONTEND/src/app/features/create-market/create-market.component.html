<app-header [title]="title"></app-header>
<p-toast></p-toast>
<p-confirmDialog></p-confirmDialog>
<app-header [title]="title"></app-header>
<div class="market-form-container">
  

  <div class="scrollable-content">
    <form [formGroup]="marketForm" (ngSubmit)="onSubmit()">
      <!-- Region Selection -->
      <div class="form-section"> 
        <label for="region" class="form-label">
          {{ "PAGE.LABELS.REGION" | translate }}
          <span class="asterik">*</span>
        </label>
        <p class="form-sub-label">{{ "PAGE.PLACEHOLDERS.SELECT_REGION" | translate }}</p>
        <div class="region-options">
          <div
            class="region-option"
            *ngFor="let region of regions"
            [ngClass]="{ selected: selectedRegion === region.key }"
            (click)="onRegionSelect(region.key)"
          >
            <p-radioButton
              [name]="'region'"
              [label]="region.value"
              [inputId]="region.key.toString()"
              [value]="region.key"
              formControlName="region"
            ></p-radioButton>
            <label class="check-box-labels" [for]="region.key.toString()">- {{ region.value }}</label>
          </div>
        </div>
      </div>

     
      <div *ngIf="subregions.length > 0" class="form-section">
        <label for="subregion" class="form-label">
          {{ "PAGE.LABELS.SUBREGION" | translate }}
          <span class="asterik">*</span>
        </label>
        <p class="form-sub-label">{{ "PAGE.PLACEHOLDERS.SELECT_SUBREGION" | translate }}</p>
        <div class="subregion-options">
          <div
            class="subregion-option"
            *ngFor="let subregion of subregions"
            [ngClass]="{ selected: selectedSubregion === subregion.key.toString() }"
            (click)="onSubregionChange($event, subregion.key)"
          >
            <p-radioButton
              [name]="'subregion'"
              [label]="subregion.value"
              [inputId]="subregion.key.toString()"
              [value]="subregion.key"
              formControlName="subregion"
            ></p-radioButton>
          </div>
        </div>
      </div>

      <!-- Market Code and Name -->
      <div class="form-section">
        <label class="form-label">
          {{ "PAGE.LABELS.SHORT_CODE_MARKET_NAME" | translate }}
          <span class="asterik">*</span>
        </label>
        <p class="form-sub-label">
          {{ "PAGE.PLACEHOLDERS.ENTER_CODE" | translate }} and
          {{ "PAGE.PLACEHOLDERS.ENTER_NAME" | translate }}
        </p>
        <div class="shortcode-marketname-container">
          <input
            formControlName="marketCode"
            type="text"
            placeholder="{{ 'PAGE.PLACEHOLDERS.ENTER_CODE' | translate }}"
            class="shortcode-input"
            maxlength="2"
            autocapitalize="on"
            (input)="hasEditedCode = true"
            (keydown)="onMarketCodeInput($event)"
          />
          <span class="divider"></span>
          <input
            formControlName="marketName"
            type="text"
            placeholder="{{ 'PAGE.PLACEHOLDERS.ENTER_NAME' | translate }}"
            class="marketname-input"
            (input)="hasEditedName = true"
          />
        </div>
        <div class="error-msg-container">
            <p *ngIf="marketForm.get('marketCode')?.touched && marketForm.get('marketCode')?.hasError('required')" class="error-message">
                <span class="error-icon">❗</span>
                {{ "PAGE.PLACEHOLDERS.ERROR_MARKET_CODE_REQUIRED" | translate }}
              </p>
      
              <p *ngIf="marketForm.get('marketName')?.touched && marketForm.get('marketName')?.hasError('required')" class="error-message">
                <span class="error-icon">❗</span>
                {{ "PAGE.PLACEHOLDERS.ERROR_MARKET_NAME_REQUIRED" | translate }}
              </p>
      
              <p *ngIf="hasCodeExistsError && hasEditedCode" class="error-message">
                <span class="error-icon">❗</span>
                {{ "PAGE.PLACEHOLDERS.ERROR_MARKET_CODE_EXISTS" | translate }}
              </p>
      
              <p *ngIf="hasNameExistsError && hasEditedName" class="error-message">
                <span class="error-icon">❗</span>
                {{ "PAGE.PLACEHOLDERS.ERROR_MARKET_NAME_EXISTS" | translate }}
              </p>
        </div>
      </div>

      <!-- Long Code -->
      <div class="form-section">
        <label class="form-label">
          {{ "PAGE.LABELS.LONG_MARKET_CODE" | translate }} <span class="asterik">*</span>
        </label>
        <p class="form-sub-label">{{ "PAGE.PLACEHOLDERS.LONG_CODE_FORMAT_INFO" | translate }}</p>

        <p-inputMask
          formControlName="longCode"
          mask="a-aa.aa.aa"
          placeholder="_-__.__.__"
          class="longcode-input"
        ></p-inputMask>
      </div>

      <!-- Subgroups -->
      <div class="form-section">
        <label class="form-label">{{ "PAGE.LABELS.SUBGROUPS" | translate }}</label>
<<<<<<< HEAD

=======
  
        <ng-container *ngIf="!showSubgroupComponent && subGroups.length === 0; else subgroupTemplate">
          <div class="empty-subgroup-template">
            <img src="./assets/images/sub-group-draw.svg" alt="Icon" class="error-icon" />
            <p *ngIf="marketForm.invalid">
              {{ "PAGE.PLACEHOLDERS.ADD_SUBGROUP_INFO_INVALID" | translate }}
            </p>
            <p *ngIf="marketForm.valid">
              {{ "PAGE.PLACEHOLDERS.ADD_SUBGROUP_INFO_VALID" | translate }}
            </p>
            
            <button
              type="button"
              pButton 
              icon="pi pi-plus"
              label="{{ 'PAGE.BUTTONS.ADD_SUBGROUP' | translate }}"
              [outlined]="true"
              (click)="showSubgroup()"
              [disabled]="marketForm.invalid"
            ></button>
          </div>
        </ng-container>
  
        <ng-template #subgroupTemplate>
>>>>>>> 0fadd1ba
          <app-sub-group
            [marketCode]="marketForm.get('marketCode')?.value"
            [marketId]="marketId"
            [isFormValid]="isFormValid"
            (subGroupsChanged)="onSubGroupsChanged($event)"
            (hasNoSubgroups)="onNoRowsLeftChanged($event)"
            (hasErrorsChanged)="onSubgroupErrorsFound($event)"
          ></app-sub-group>
      </div>
  
      <!-- Submit and Cancel Buttons -->
      <button type="submit" class="submit-button" [disabled]="marketForm.invalid">
        {{ getSubmitButtonText() | translate }}
      </button>
  
      <button type="button" class="cancel-button" (click)="onCancel()">
        {{ "PAGE.BUTTONS.CANCEL" | translate }}
      </button>
    </form>
  </div>
</div><|MERGE_RESOLUTION|>--- conflicted
+++ resolved
@@ -129,34 +129,7 @@
       <!-- Subgroups -->
       <div class="form-section">
         <label class="form-label">{{ "PAGE.LABELS.SUBGROUPS" | translate }}</label>
-<<<<<<< HEAD
 
-=======
-  
-        <ng-container *ngIf="!showSubgroupComponent && subGroups.length === 0; else subgroupTemplate">
-          <div class="empty-subgroup-template">
-            <img src="./assets/images/sub-group-draw.svg" alt="Icon" class="error-icon" />
-            <p *ngIf="marketForm.invalid">
-              {{ "PAGE.PLACEHOLDERS.ADD_SUBGROUP_INFO_INVALID" | translate }}
-            </p>
-            <p *ngIf="marketForm.valid">
-              {{ "PAGE.PLACEHOLDERS.ADD_SUBGROUP_INFO_VALID" | translate }}
-            </p>
-            
-            <button
-              type="button"
-              pButton 
-              icon="pi pi-plus"
-              label="{{ 'PAGE.BUTTONS.ADD_SUBGROUP' | translate }}"
-              [outlined]="true"
-              (click)="showSubgroup()"
-              [disabled]="marketForm.invalid"
-            ></button>
-          </div>
-        </ng-container>
-  
-        <ng-template #subgroupTemplate>
->>>>>>> 0fadd1ba
           <app-sub-group
             [marketCode]="marketForm.get('marketCode')?.value"
             [marketId]="marketId"
