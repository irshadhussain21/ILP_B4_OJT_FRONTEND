--- conflicted
+++ resolved
@@ -1,3 +1,6 @@
+<p-confirmDialog></p-confirmDialog>
+
+
 <div class="create-market-container">
   <h1>Create Market</h1>
   <hr />
@@ -5,84 +8,46 @@
   <div class="scrollable-content">
     <form [formGroup]="marketForm" (ngSubmit)="onSubmit()">
       <div class="form-section">
-        <label for="region" class="form-label"
-          >Region <span class="asterik">*</span></label
-        >
+        <label for="region" class="form-label">Region <span class="asterik">*</span></label>
         <p class="form-sub-label">Select a Region</p>
         <div class="region-options">
-          <div
-            class="region-option"
-            *ngFor="let region of regions"
-            [ngClass]="{ selected: selectedRegion === region.key }"
-            (click)="onRegionSelect(region.key)"
-          >
-            <p-radioButton
-              [name]="'region'"
-              [label]="region.value"
-              [inputId]="region.key.toString()"
-              [value]="region.key"
-              formControlName="region"
-            >
+          <div class="region-option" *ngFor="let region of regions"
+            [ngClass]="{ selected: selectedRegion === region.key }" (click)="onRegionSelect(region.key)">
+            <p-radioButton [name]="'region'" [label]="region.value" [inputId]="region.key.toString()"
+              [value]="region.key" formControlName="region">
             </p-radioButton>
-            <label class="check-box-labels" [for]="region.key.toString()"
-              >- {{ region.value }}</label
-            >
+            <label class="check-box-labels" [for]="region.key.toString()">- {{ region.value }}</label>
           </div>
         </div>
       </div>
 
       <div *ngIf="subregions.length > 0" class="form-section">
-        <label for="subregion" class="form-label"
-          >Subregion <span class="asterik">*</span></label
-        >
+        <label for="subregion" class="form-label">Subregion <span class="asterik">*</span></label>
         <p class="form-sub-label">Select a Subregion</p>
         <div class="subregion-options">
-          <div
-            class="subregion-option"
-            *ngFor="let subregion of subregions"
-            [ngClass]="{
+          <div class="subregion-option" *ngFor="let subregion of subregions" [ngClass]="{
               selected: selectedSubregion === subregion.key.toString()
-            }"
-            (click)="onSubregionChange($event, subregion.key)"
-          >
-            <p-radioButton
-              [name]="'subregion'"
-              [label]="subregion.value"
-              [inputId]="subregion.key.toString()"
-              [value]="subregion.key"
-              formControlName="subregion"
-            >
+            }" (click)="onSubregionChange($event, subregion.key)">
+            <p-radioButton [name]="'subregion'" [label]="subregion.value" [inputId]="subregion.key.toString()"
+              [value]="subregion.key" formControlName="subregion">
             </p-radioButton>
             <label class="check-box-labels" [for]="subregion.key.toString()">{{
               subregion.value
-            }}</label>
+              }}</label>
           </div>
         </div>
       </div>
 
       <div class="form-section">
-        <label class="form-label"
-          >Short Code/Market Name <span class="asterik">*</span></label
-        >
+        <label class="form-label">Short Code/Market Name <span class="asterik">*</span></label>
         <p class="form-sub-label">
           Enter a two-letter Market Code, a Market Name
         </p>
         <div class="shortcode-marketname-container">
-          <input
-            formControlName="marketCode"
-            type="text"
-            placeholder="Code"
-            class="shortcode-input"
-            maxlength="2"
-            autocapitalize="on"
-          />
+          <input formControlName="marketCode" type="text" placeholder="Code" class="shortcode-input" maxlength="2"
+            autocapitalize="on" />
           <span class="divider"></span>
-          <input
-            formControlName="marketName"
-            type="text"
-            placeholder="Name"
-            class="marketname-input"
-          />
+          <input formControlName="marketName" type="text" placeholder="Name" class="marketname-input" />
         </div>
 
         <p *ngIf="codeExistsError" class="error-message">
@@ -95,60 +60,45 @@
       </div>
 
       <div class="form-section">
-        <label class="form-label"
-          >Long Market Code <span class="asterik">*</span></label
-        >
+        <label class="form-label">Long Market Code <span class="asterik">*</span></label>
         <p class="form-sub-label">
           The format will be automatically set based on selections
         </p>
         <div class="input-wrapper">
-          <input
-            formControlName="longCode"
-            type="text"
-            class="longcode-input"
-            maxlength="7"
-          />
+          <input formControlName="longCode" type="text" class="longcode-input" maxlength="7" />
           <div class="placeholder-overlay">_-___.__</div>
         </div>
       </div>
 
-<<<<<<< HEAD
       <!-- Sub Group -->
       <div class="form-section">
         <label class="form-label">Subgroup(s)</label>
-  <!-- Error template or subgroup based on button click -->
-  <ng-container *ngIf="!showSubgroupComponent; else subgroupTemplate">
-    <div class="error-template">
-      <img src="assets/images/sub-group-draw.svg" alt="Icon" class="error-icon" />
-      <p *ngIf="marketForm.invalid">Enter the Market Code/Name before adding Subgroup(s)</p>
-      <p *ngIf="marketForm.valid">Start adding Subgroup(s) for the Market</p>
+        <!-- Error template or subgroup based on button click -->
+        <ng-container *ngIf="!showSubgroupComponent; else subgroupTemplate">
+          <div class="error-template">
+            <img src="assets/images/sub-group-draw.svg" alt="Icon" class="error-icon" />
+            <p *ngIf="marketForm.invalid">Enter the Market Code/Name before adding Subgroup(s)</p>
+            <p *ngIf="marketForm.valid">Start adding Subgroup(s) for the Market</p>
 
-      <!-- Add Subgroup Button, enabled only when form is valid -->
-      <button type="button" pButton icon="pi pi-plus" label="Add Subgroup" [outlined]="true" (click)="showSubgroup()"
-      [disabled]="marketForm.invalid"></button>
-    </div>
-  </ng-container>
+            <!-- Add Subgroup Button, enabled only when form is valid -->
+            <button type="button" pButton icon="pi pi-plus" label="Add Subgroup" [outlined]="true"
+              (click)="showSubgroup()" [disabled]="marketForm.invalid"></button>
+          </div>
+        </ng-container>
 
-  <!-- Subgroup component template -->
-  <ng-template #subgroupTemplate>
-    <app-sub-group [marketCode]="marketForm.get('marketCode')?.value" (subGroupsChanged)="onSubGroupsChanged($event)"></app-sub-group>
-  </ng-template>
+        <!-- Subgroup component template -->
+        <ng-template #subgroupTemplate>
+          <app-sub-group [marketCode]="marketForm.get('marketCode')?.value"
+            (subGroupsChanged)="onSubGroupsChanged($event)"></app-sub-group>
+        </ng-template>
       </div>
 
       <!-- Submit Button -->
-      <button 
-        type="submit" 
-        class="submit-button" 
-        [disabled]="marketForm.invalid">
-=======
-      <button
-        type="submit"
-        class="submit-button"
-        [disabled]="marketForm.invalid"
-      >
->>>>>>> a7cb0a75
+      <button type="submit" class="submit-button" [disabled]="marketForm.invalid">
         Submit
       </button>
+
+      <button type="button" pButton label="Cancel" class="p-button-danger p-mt-3" (click)="onCancel()"></button>
     </form>
   </div>
 </div>