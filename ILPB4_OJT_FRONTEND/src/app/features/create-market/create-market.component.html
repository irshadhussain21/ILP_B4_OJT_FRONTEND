<div class="create-market-container">
  <h1>Create Market</h1>
  <hr />

  <div class="scrollable-content">
    <form [formGroup]="marketForm" (ngSubmit)="onSubmit()">
      <div class="form-section">
        <label for="region" class="form-label"
          >Region <span class="asterik">*</span></label
        >
        <p class="form-sub-label">Select a Region</p>
        <div class="region-options">
          <div
            class="region-option"
            *ngFor="let region of regions"
            [ngClass]="{ selected: selectedRegion === region.key }"
            (click)="onRegionSelect(region.key)"
          >
            <p-radioButton
              [name]="'region'"
              [label]="region.value"
              [inputId]="region.key.toString()"
              [value]="region.key"
              formControlName="region"
            >
            </p-radioButton>
            <label class="check-box-labels" [for]="region.key.toString()"
              >- {{ region.value }}</label
            >
          </div>
        </div>
      </div>

      <div *ngIf="subregions.length > 0" class="form-section">
        <label for="subregion" class="form-label"
          >Subregion <span class="asterik">*</span></label
        >
        <p class="form-sub-label">Select a Subregion</p>
        <div class="subregion-options">
          <div
            class="subregion-option"
            *ngFor="let subregion of subregions"
            [ngClass]="{
              selected: selectedSubregion === subregion.key.toString()
            }"
            (click)="onSubregionChange($event, subregion.key)"
          >
            <p-radioButton
              [name]="'subregion'"
              [label]="subregion.value"
              [inputId]="subregion.key.toString()"
              [value]="subregion.key"
              formControlName="subregion"
            >
            </p-radioButton>
            <label class="check-box-labels" [for]="subregion.key.toString()">{{
              subregion.value
            }}</label>
          </div>
        </div>
      </div>

      <div class="form-section">
        <label class="form-label"
          >Short Code/Market Name <span class="asterik">*</span></label
        >
        <p class="form-sub-label">
          Enter a two-letter Market Code, a Market Name
        </p>
        <div class="shortcode-marketname-container">
          <input
            formControlName="marketCode"
            type="text"
            placeholder="Code"
            class="shortcode-input"
            maxlength="2"
            autocapitalize="on"
          />
          <span class="divider"></span>
          <input
            formControlName="marketName"
            type="text"
            placeholder="Name"
            class="marketname-input"
          />
        </div>

        <p *ngIf="codeExistsError" class="error-message">
          <span class="error-icon">❗</span> Entered market code already exists.
        </p>

        <p *ngIf="nameExistsError" class="error-message">
          <span class="error-icon">❗</span> Entered market name already exists.
        </p>
      </div>

<<<<<<< HEAD
      <!-- Long Code -->
    <!-- Long Code -->
<div class="form-section">
  <label class="form-label">Long Market Code <span class="asterik">*</span></label>
  <p class="form-sub-label">The format will be automatically set based on selections</p>
  <div class="input-wrapper">
    <p-inputMask 
      formControlName="longCode" 
      mask="a-99.99.99" 
      [unmask]="true" 
      (focus)="setCursorToEditable($event)"
      class="longcode-input">
    </p-inputMask>
  </div>
</div>

      
=======
      <div class="form-section">
        <label class="form-label"
          >Long Market Code <span class="asterik">*</span></label
        >
        <p class="form-sub-label">
          The format will be automatically set based on selections
        </p>
        <div class="input-wrapper">
          <input
            formControlName="longCode"
            type="text"
            class="longcode-input"
            maxlength="7"
          />
          <div class="placeholder-overlay">_-___.__</div>
        </div>
      </div>
>>>>>>> 95d94f27

      <button
        type="submit"
        class="submit-button"
        [disabled]="marketForm.invalid"
      >
        Submit
      </button>
    </form>
  </div>
</div><|MERGE_RESOLUTION|>--- conflicted
+++ resolved
@@ -94,25 +94,8 @@
         </p>
       </div>
 
-<<<<<<< HEAD
-      <!-- Long Code -->
-    <!-- Long Code -->
-<div class="form-section">
-  <label class="form-label">Long Market Code <span class="asterik">*</span></label>
-  <p class="form-sub-label">The format will be automatically set based on selections</p>
-  <div class="input-wrapper">
-    <p-inputMask 
-      formControlName="longCode" 
-      mask="a-99.99.99" 
-      [unmask]="true" 
-      (focus)="setCursorToEditable($event)"
-      class="longcode-input">
-    </p-inputMask>
-  </div>
-</div>
+      <!--long market code-->
 
-      
-=======
       <div class="form-section">
         <label class="form-label"
           >Long Market Code <span class="asterik">*</span></label
@@ -121,16 +104,23 @@
           The format will be automatically set based on selections
         </p>
         <div class="input-wrapper">
-          <input
+          <!-- <input
             formControlName="longCode"
             type="text"
             class="longcode-input"
             maxlength="7"
           />
-          <div class="placeholder-overlay">_-___.__</div>
+          <div class="placeholder-overlay">_-___.__</div> -->
+          <p-inputMask 
+          formControlName="longCode" 
+          mask="a-aa.aa.aa" 
+
+          (focus)="setCursorToEditable($event)"
+          placeholder="_-__.__.__"
+          class="longcode-input">
+          </p-inputMask>
         </div>
       </div>
->>>>>>> 95d94f27
 
       <button
         type="submit"
