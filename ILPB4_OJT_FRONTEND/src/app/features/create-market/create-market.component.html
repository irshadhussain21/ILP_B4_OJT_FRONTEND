--- conflicted
+++ resolved
@@ -1,15 +1,8 @@
-<<<<<<< HEAD
 <p-toast></p-toast>
 <div class="create-market-container">
-  <h1>{{ 'PAGE.LABELS.CREATE_MARKET' | translate }}</h1>
-  <hr>
-=======
-
-<app-header [title]="'Create Market'"></app-header>
-<div class="create-market-container">
-
- 
->>>>>>> c7ee98d6
+  <!-- <h1>{{ 'PAGE.LABELS.CREATE_MARKET' | translate }}</h1>
+  <hr> -->
+  <app-header [title]="title"></app-header>
 
   <div class="scrollable-content">
     <form [formGroup]="marketForm" (ngSubmit)="onSubmit()">
@@ -86,28 +79,8 @@
         <p *ngIf="codeExistsError" class="error-message">
             <span class="error-icon">❗</span> {{ 'PAGE.PLACEHOLDERS.ERROR_MARKET_CODE_EXISTS' | translate }}
         </p>
-        <div class="shortcode-marketname-container">
-          <input
-            formControlName="marketCode"
-            type="text"
-            placeholder="Code"
-            class="shortcode-input"
-            maxlength="2"
-            autocapitalize="on"
-          />
-          <span class="divider"></span>
-          <input
-            formControlName="marketName"
-            type="text"
-            placeholder="Name"
-            class="marketname-input"
-          />
-        </div>
 
-        <p *ngIf="codeExistsError" class="error-message">
-          <span class="error-icon">❗</span> Entered market code already exists.
-        </p>
-
+        <!-- Error message for market name -->
         <p *ngIf="nameExistsError" class="error-message">
             <span class="error-icon">❗</span> {{ 'PAGE.PLACEHOLDERS.ERROR_MARKET_NAME_EXISTS' | translate }}
         </p>
@@ -116,18 +89,6 @@
       <!--long market code-->
 
       <div class="form-section">
-<<<<<<< HEAD
-        <label class="form-label">{{ 'PAGE.LABELS.LONG_MARKET_CODE' | translate }} <span class="asterik">*</span></label>
-        <p class="form-sub-label">The format will be automatically set based on selections</p>
-        <div class="input-wrapper">
-          <input 
-            formControlName="longCode" 
-            type="text" 
-            class="longcode-input" 
-            maxlength="7" 
-          />
-          <div class="placeholder-overlay">_-___.__</div>
-=======
         <label class="form-label"
           >Long  Code <span class="asterik">*</span></label
         >
@@ -135,16 +96,15 @@
           The format will be automatically set based on selections
         </p>
         <div class="input-wrapper">
-        
+       
           <p-inputMask #longCodeInput
-          formControlName="longCode" 
+          formControlName="longCode"
           [mask]="longCodeMask"
-
+ 
           (focus)="setCursorToEditable($event)"
           placeholder="_-__.__.__"
           class="longcode-input">
           </p-inputMask>
->>>>>>> c7ee98d6
         </div>
       </div>
 
@@ -157,4 +117,4 @@
       </button>
     </form>
   </div>
-</div>+</div>  