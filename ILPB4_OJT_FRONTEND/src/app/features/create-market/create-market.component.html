<<<<<<< HEAD
<app-header [title]="title"></app-header>
<p-toast></p-toast>
<p-confirmDialog></p-confirmDialog>
<app-header [title]="title"></app-header>
<div class="market-form-container">
  <div class="scrollable-content">
    <form [formGroup]="marketForm" (ngSubmit)="onSubmit()">
      <!-- Region Selection -->
      <div class="form-section"> 
        <label for="region" class="form-label">
          {{ "PAGE.LABELS.REGION" | translate }}
          <span class="asterik">*</span>
        </label>
        <p class="form-sub-label">
          {{ "PAGE.PLACEHOLDERS.SELECT_REGION" | translate }}
        </p>
        <div class="region-options">
          <div
            class="region-option"
            *ngFor="let region of regions"
            [ngClass]="{ selected: selectedRegion === region.key }"
            (click)="onRegionSelect(region.key)"
          >
            <p-radioButton
              [name]="'region'"
              [label]="region.value"
              [inputId]="region.key.toString()"
              [value]="region.key"
              formControlName="region"
            ></p-radioButton>
            <label class="check-box-labels" [for]="region.key.toString()"
              >- {{ getRegionName(region.key) }}</label
            >
=======
  <app-header [title]="title"></app-header>
  <p-toast></p-toast>
  <p-confirmDialog></p-confirmDialog>
  <app-header [title]="title"></app-header>
  <div class="market-form-container">
    

    <div class="scrollable-content">
      <form [formGroup]="marketForm" (ngSubmit)="onSubmit()">
        <!-- Region Selection -->
        <div class="form-section"> 
          <label for="region" class="form-label">
            {{ "PAGE.LABELS.REGION" | translate }}
            <span class="asterik">*</span>
          </label>
          <p class="form-sub-label">{{ "PAGE.PLACEHOLDERS.SELECT_REGION" | translate }}</p>
          <div class="region-options">
            <div
              class="region-option"
              *ngFor="let region of regions"
              [ngClass]="{ selected: selectedRegion === region.key }"
              (click)="onRegionSelect(region.key)"
            >
              <p-radioButton
                [name]="'region'"
                [label]="region.value"
                [inputId]="region.key.toString()"
                [value]="region.key"
                formControlName="region"
              ></p-radioButton>
              <label class="check-box-labels" [for]="region.key.toString()">- {{ region.value }}</label>
            </div>
>>>>>>> b1390309
          </div>
        </div>

<<<<<<< HEAD
      <div *ngIf="subregions.length > 0" class="form-section">
        <label for="subregion" class="form-label">
          {{ "PAGE.LABELS.SUBREGION" | translate }}
          <span class="asterik">*</span>
        </label>
        <p class="form-sub-label">
          {{ "PAGE.PLACEHOLDERS.SELECT_SUBREGION" | translate }}
        </p>
        <div class="subregion-options">
          <div
            class="subregion-option"
            *ngFor="let subregion of subregions"
            [ngClass]="{
              selected: selectedSubregion === subregion.key.toString()
            }"
            (click)="onSubregionChange($event, subregion.key)"
          >
            <p-radioButton
              [name]="'subregion'"
              [label]="subregion.value"
              [inputId]="subregion.key.toString()"
              [value]="subregion.key"
              formControlName="subregion"
            ></p-radioButton>
=======
      
        <div *ngIf="subregions.length > 0" class="form-section">
          <label for="subregion" class="form-label">
            {{ "PAGE.LABELS.SUBREGION" | translate }}
            <span class="asterik">*</span>
          </label>
          <p class="form-sub-label">{{ "PAGE.PLACEHOLDERS.SELECT_SUBREGION" | translate }}</p>
          <div class="subregion-options">
            <div
              class="subregion-option"
              *ngFor="let subregion of subregions"
              [ngClass]="{ selected: selectedSubregion === subregion.key.toString() }"
              (click)="onSubregionChange($event, subregion.key)"
            >
              <p-radioButton
                [name]="'subregion'"
                [label]="subregion.value"
                [inputId]="subregion.key.toString()"
                [value]="subregion.key"
                formControlName="subregion"
              ></p-radioButton>
            </div>
>>>>>>> b1390309
          </div>
        </div>

<<<<<<< HEAD
      <!-- Market Code and Name -->
      <div class="form-section">
        <label class="form-label">
          {{ "PAGE.LABELS.SHORT_CODE_MARKET_NAME" | translate }}
          <span class="asterik">*</span>
        </label>
        <p class="form-sub-label">
          {{ "PAGE.PLACEHOLDERS.ENTER_CODE" | translate }} and
          {{ "PAGE.PLACEHOLDERS.ENTER_NAME" | translate }}
        </p>
        <div class="shortcode-marketname-container">
          <input
            formControlName="marketCode"
            type="text"
            placeholder="{{ 'PAGE.PLACEHOLDERS.ENTER_CODE' | translate }}"
            class="shortcode-input"
            maxlength="2"
            autocapitalize="on"
            (input)="hasEditedCode = true"
            (keydown)="onMarketCodeInput($event)"
          />
          <span class="divider"></span>
          <input
            formControlName="marketName"
            type="text"
            placeholder="{{ 'PAGE.PLACEHOLDERS.ENTER_NAME' | translate }}"
            class="marketname-input"
            (input)="hasEditedName = true"
          />
        </div>
        <div class="error-msg-container">
          <p
            *ngIf="
              marketForm.get('marketCode')?.touched &&
              marketForm.get('marketCode')?.hasError('required')
            "
            class="error-message"
          >
            <span class="error-icon">❗</span>
            {{ "PAGE.PLACEHOLDERS.ERROR_MARKET_CODE_REQUIRED" | translate }}
          </p>

          <p
            *ngIf="
              marketForm.get('marketName')?.touched &&
              marketForm.get('marketName')?.hasError('required')
            "
            class="error-message"
          >
            <span class="error-icon">❗</span>
            {{ "PAGE.PLACEHOLDERS.ERROR_MARKET_NAME_REQUIRED" | translate }}
          </p>

          <p *ngIf="hasCodeExistsError && hasEditedCode" class="error-message">
            <span class="error-icon">❗</span>
            {{ "PAGE.PLACEHOLDERS.ERROR_MARKET_CODE_EXISTS" | translate }}
          </p>

          <p *ngIf="hasNameExistsError && hasEditedName" class="error-message">
            <span class="error-icon">❗</span>
            {{ "PAGE.PLACEHOLDERS.ERROR_MARKET_NAME_EXISTS" | translate }}
          </p>
=======
        <!-- Market Code and Name -->
        <div class="form-section">
          <label class="form-label">
            {{ "PAGE.LABELS.SHORT_CODE_MARKET_NAME" | translate }}
            <span class="asterik">*</span>
          </label>
          <p class="form-sub-label">
            {{ "PAGE.PLACEHOLDERS.ENTER_CODE" | translate }} and
            {{ "PAGE.PLACEHOLDERS.ENTER_NAME" | translate }}
          </p>
          <div class="shortcode-marketname-container">
            <input
              formControlName="marketCode"
              type="text"
              placeholder="{{ 'PAGE.PLACEHOLDERS.ENTER_CODE' | translate }}"
              class="shortcode-input"
              maxlength="2"
              autocapitalize="on"
              (input)="hasEditedCode = true"
              (keydown)="onMarketCodeInput($event)"
            />
            <span class="divider"></span>
            <input
              formControlName="marketName"
              type="text"
              placeholder="{{ 'PAGE.PLACEHOLDERS.ENTER_NAME' | translate }}"
              class="marketname-input"
              (input)="hasEditedName = true"
            />
          </div>
          <div class="error-msg-container">
              <p *ngIf="marketForm.get('marketCode')?.touched && marketForm.get('marketCode')?.hasError('required')" class="error-message">
                  <span class="error-icon">❗</span>
                  {{ "PAGE.PLACEHOLDERS.ERROR_MARKET_CODE_REQUIRED" | translate }}
                </p>
        
                <p *ngIf="marketForm.get('marketName')?.touched && marketForm.get('marketName')?.hasError('required')" class="error-message">
                  <span class="error-icon">❗</span>
                  {{ "PAGE.PLACEHOLDERS.ERROR_MARKET_NAME_REQUIRED" | translate }}
                </p>
        
                <p *ngIf="hasCodeExistsError && hasEditedCode" class="error-message">
                  <span class="error-icon">❗</span>
                  {{ "PAGE.PLACEHOLDERS.ERROR_MARKET_CODE_EXISTS" | translate }}
                </p>
        
                <p *ngIf="hasNameExistsError && hasEditedName" class="error-message">
                  <span class="error-icon">❗</span>
                  {{ "PAGE.PLACEHOLDERS.ERROR_MARKET_NAME_EXISTS" | translate }}
                </p>
          </div>
>>>>>>> b1390309
        </div>

<<<<<<< HEAD
      <!-- Long Code -->
      <div class="form-section">
        <label class="form-label">
          {{ "PAGE.LABELS.LONG_MARKET_CODE" | translate }}
          <span class="asterik">*</span>
        </label>
        <p class="form-sub-label">
          {{ "PAGE.PLACEHOLDERS.LONG_CODE_FORMAT_INFO" | translate }}
        </p>
=======
        <!-- Long Code -->
        <div class="form-section">
          <label class="form-label">
            {{ "PAGE.LABELS.LONG_MARKET_CODE" | translate }} <span class="asterik">*</span>
          </label>
          <p class="form-sub-label">{{ "PAGE.PLACEHOLDERS.LONG_CODE_FORMAT_INFO" | translate }}</p>
>>>>>>> b1390309

          <p-inputMask
            formControlName="longCode"
            mask="a-aa.aa.aa"
            placeholder="_-__.__.__"
            class="longcode-input"
          ></p-inputMask>
        </div>

        <!-- Subgroups -->
        <div class="form-section">
          <label class="form-label">{{ "PAGE.LABELS.SUBGROUPS" | translate }}</label>

<<<<<<< HEAD
          <app-sub-group
            [marketCode]="marketForm.get('marketCode')?.value"
            [marketId]="marketId"
            [isFormValid]="isFormValid"
            (subGroupsChanged)="onSubGroupsChanged($event)"
            (hasNoSubgroups)="onNoRowsLeftChanged($event)"
            (hasErrorsChanged)="onSubgroupErrorsFound($event)"
          ></app-sub-group>
      </div>

      <!-- Submit and Cancel Buttons -->
      <button
        type="submit"
        class="submit-button"
        [disabled]="marketForm.invalid"
      >
        {{ getSubmitButtonText() | translate }}
      </button>

      <button type="button" class="cancel-button" (click)="onCancel()">
        {{ "PAGE.BUTTONS.CANCEL" | translate }}
      </button>
    </form>
  </div>
</div>
=======
            <app-sub-group
              [marketCode]="marketForm.get('marketCode')?.value"
              [marketId]="marketId"
              [isFormValid]="isFormValid"
              (subGroupsChanged)="onSubGroupsChanged($event)"
              (hasNoSubgroups)="onNoRowsLeftChanged($event)"
              (hasErrorsChanged)="onSubgroupErrorsFound($event)"
            ></app-sub-group>
        </div>
    
        <!-- Submit and Cancel Buttons -->
        <button type="submit" class="submit-button" [disabled]="marketForm.invalid">
          {{ getSubmitButtonText() | translate }}
        </button>
    
        <button type="button" class="cancel-button" (click)="onCancel()">
          {{ "PAGE.BUTTONS.CANCEL" | translate }}
        </button>
      </form>
    </div>
  </div>
>>>>>>> b1390309
<|MERGE_RESOLUTION|>--- conflicted
+++ resolved
@@ -1,38 +1,3 @@
-<<<<<<< HEAD
-<app-header [title]="title"></app-header>
-<p-toast></p-toast>
-<p-confirmDialog></p-confirmDialog>
-<app-header [title]="title"></app-header>
-<div class="market-form-container">
-  <div class="scrollable-content">
-    <form [formGroup]="marketForm" (ngSubmit)="onSubmit()">
-      <!-- Region Selection -->
-      <div class="form-section"> 
-        <label for="region" class="form-label">
-          {{ "PAGE.LABELS.REGION" | translate }}
-          <span class="asterik">*</span>
-        </label>
-        <p class="form-sub-label">
-          {{ "PAGE.PLACEHOLDERS.SELECT_REGION" | translate }}
-        </p>
-        <div class="region-options">
-          <div
-            class="region-option"
-            *ngFor="let region of regions"
-            [ngClass]="{ selected: selectedRegion === region.key }"
-            (click)="onRegionSelect(region.key)"
-          >
-            <p-radioButton
-              [name]="'region'"
-              [label]="region.value"
-              [inputId]="region.key.toString()"
-              [value]="region.key"
-              formControlName="region"
-            ></p-radioButton>
-            <label class="check-box-labels" [for]="region.key.toString()"
-              >- {{ getRegionName(region.key) }}</label
-            >
-=======
   <app-header [title]="title"></app-header>
   <p-toast></p-toast>
   <p-confirmDialog></p-confirmDialog>
@@ -63,38 +28,11 @@
                 [value]="region.key"
                 formControlName="region"
               ></p-radioButton>
-              <label class="check-box-labels" [for]="region.key.toString()">- {{ region.value }}</label>
+              <label class="check-box-labels" [for]="region.key.toString()">- {{ getRegionName(region.key) }}</label>
             </div>
->>>>>>> b1390309
           </div>
         </div>
 
-<<<<<<< HEAD
-      <div *ngIf="subregions.length > 0" class="form-section">
-        <label for="subregion" class="form-label">
-          {{ "PAGE.LABELS.SUBREGION" | translate }}
-          <span class="asterik">*</span>
-        </label>
-        <p class="form-sub-label">
-          {{ "PAGE.PLACEHOLDERS.SELECT_SUBREGION" | translate }}
-        </p>
-        <div class="subregion-options">
-          <div
-            class="subregion-option"
-            *ngFor="let subregion of subregions"
-            [ngClass]="{
-              selected: selectedSubregion === subregion.key.toString()
-            }"
-            (click)="onSubregionChange($event, subregion.key)"
-          >
-            <p-radioButton
-              [name]="'subregion'"
-              [label]="subregion.value"
-              [inputId]="subregion.key.toString()"
-              [value]="subregion.key"
-              formControlName="subregion"
-            ></p-radioButton>
-=======
       
         <div *ngIf="subregions.length > 0" class="form-section">
           <label for="subregion" class="form-label">
@@ -117,74 +55,9 @@
                 formControlName="subregion"
               ></p-radioButton>
             </div>
->>>>>>> b1390309
           </div>
         </div>
 
-<<<<<<< HEAD
-      <!-- Market Code and Name -->
-      <div class="form-section">
-        <label class="form-label">
-          {{ "PAGE.LABELS.SHORT_CODE_MARKET_NAME" | translate }}
-          <span class="asterik">*</span>
-        </label>
-        <p class="form-sub-label">
-          {{ "PAGE.PLACEHOLDERS.ENTER_CODE" | translate }} and
-          {{ "PAGE.PLACEHOLDERS.ENTER_NAME" | translate }}
-        </p>
-        <div class="shortcode-marketname-container">
-          <input
-            formControlName="marketCode"
-            type="text"
-            placeholder="{{ 'PAGE.PLACEHOLDERS.ENTER_CODE' | translate }}"
-            class="shortcode-input"
-            maxlength="2"
-            autocapitalize="on"
-            (input)="hasEditedCode = true"
-            (keydown)="onMarketCodeInput($event)"
-          />
-          <span class="divider"></span>
-          <input
-            formControlName="marketName"
-            type="text"
-            placeholder="{{ 'PAGE.PLACEHOLDERS.ENTER_NAME' | translate }}"
-            class="marketname-input"
-            (input)="hasEditedName = true"
-          />
-        </div>
-        <div class="error-msg-container">
-          <p
-            *ngIf="
-              marketForm.get('marketCode')?.touched &&
-              marketForm.get('marketCode')?.hasError('required')
-            "
-            class="error-message"
-          >
-            <span class="error-icon">❗</span>
-            {{ "PAGE.PLACEHOLDERS.ERROR_MARKET_CODE_REQUIRED" | translate }}
-          </p>
-
-          <p
-            *ngIf="
-              marketForm.get('marketName')?.touched &&
-              marketForm.get('marketName')?.hasError('required')
-            "
-            class="error-message"
-          >
-            <span class="error-icon">❗</span>
-            {{ "PAGE.PLACEHOLDERS.ERROR_MARKET_NAME_REQUIRED" | translate }}
-          </p>
-
-          <p *ngIf="hasCodeExistsError && hasEditedCode" class="error-message">
-            <span class="error-icon">❗</span>
-            {{ "PAGE.PLACEHOLDERS.ERROR_MARKET_CODE_EXISTS" | translate }}
-          </p>
-
-          <p *ngIf="hasNameExistsError && hasEditedName" class="error-message">
-            <span class="error-icon">❗</span>
-            {{ "PAGE.PLACEHOLDERS.ERROR_MARKET_NAME_EXISTS" | translate }}
-          </p>
-=======
         <!-- Market Code and Name -->
         <div class="form-section">
           <label class="form-label">
@@ -236,27 +109,14 @@
                   {{ "PAGE.PLACEHOLDERS.ERROR_MARKET_NAME_EXISTS" | translate }}
                 </p>
           </div>
->>>>>>> b1390309
         </div>
 
-<<<<<<< HEAD
-      <!-- Long Code -->
-      <div class="form-section">
-        <label class="form-label">
-          {{ "PAGE.LABELS.LONG_MARKET_CODE" | translate }}
-          <span class="asterik">*</span>
-        </label>
-        <p class="form-sub-label">
-          {{ "PAGE.PLACEHOLDERS.LONG_CODE_FORMAT_INFO" | translate }}
-        </p>
-=======
         <!-- Long Code -->
         <div class="form-section">
           <label class="form-label">
             {{ "PAGE.LABELS.LONG_MARKET_CODE" | translate }} <span class="asterik">*</span>
           </label>
           <p class="form-sub-label">{{ "PAGE.PLACEHOLDERS.LONG_CODE_FORMAT_INFO" | translate }}</p>
->>>>>>> b1390309
 
           <p-inputMask
             formControlName="longCode"
@@ -270,33 +130,6 @@
         <div class="form-section">
           <label class="form-label">{{ "PAGE.LABELS.SUBGROUPS" | translate }}</label>
 
-<<<<<<< HEAD
-          <app-sub-group
-            [marketCode]="marketForm.get('marketCode')?.value"
-            [marketId]="marketId"
-            [isFormValid]="isFormValid"
-            (subGroupsChanged)="onSubGroupsChanged($event)"
-            (hasNoSubgroups)="onNoRowsLeftChanged($event)"
-            (hasErrorsChanged)="onSubgroupErrorsFound($event)"
-          ></app-sub-group>
-      </div>
-
-      <!-- Submit and Cancel Buttons -->
-      <button
-        type="submit"
-        class="submit-button"
-        [disabled]="marketForm.invalid"
-      >
-        {{ getSubmitButtonText() | translate }}
-      </button>
-
-      <button type="button" class="cancel-button" (click)="onCancel()">
-        {{ "PAGE.BUTTONS.CANCEL" | translate }}
-      </button>
-    </form>
-  </div>
-</div>
-=======
             <app-sub-group
               [marketCode]="marketForm.get('marketCode')?.value"
               [marketId]="marketId"
@@ -317,5 +150,4 @@
         </button>
       </form>
     </div>
-  </div>
->>>>>>> b1390309
+  </div>