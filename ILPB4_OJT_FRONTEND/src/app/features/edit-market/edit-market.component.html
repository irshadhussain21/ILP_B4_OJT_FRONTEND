--- conflicted
+++ resolved
@@ -1,14 +1,13 @@
 <p-toast></p-toast>
 <div class="edit-market-container">
-<<<<<<< HEAD
     <h1>{{ 'PAGE.LABELS.EDIT_MARKET' | translate }}</h1>
     <hr>
   
-    <!-- Scrollable Content Wrapper -->
+ 
     <div class="scrollable-content">
-      <!-- Form for editing a market -->
+   
       <form [formGroup]="marketForm" (ngSubmit)="onSubmit()">
-        <!-- Region Selection -->
+      
         <div class="form-section">
           <label for="region" class="form-label">{{ 'PAGE.LABELS.REGION' | translate }} <span class="asterik">*</span></label>
           <p class="form-sub-label">{{ 'PAGE.PLACEHOLDERS.SELECT_REGION' | translate }}</p>
@@ -30,7 +29,7 @@
           </div>
         </div>
   
-        <!-- Subregion Selection -->
+        
         <div *ngIf="subregions.length > 0" class="form-section">
           <label for="subregion" class="form-label">{{ 'PAGE.LABELS.SUBREGION' | translate }} <span class="asterik">*</span></label>
           <p class="form-sub-label">{{ 'PAGE.PLACEHOLDERS.SELECT_SUBREGION' | translate }}</p>
@@ -52,7 +51,6 @@
           </div>
         </div>
   
-        <!-- Short Code / Market Name -->
         <div class="form-section">
             <label class="form-label">{{ 'PAGE.LABELS.SHORT_CODE_MARKET_NAME' | translate }} <span class="asterik">*</span></label>
             <p class="form-sub-label">{{ 'PAGE.PLACEHOLDERS.ENTER_CODE' | translate }} and {{ 'PAGE.PLACEHOLDERS.ENTER_NAME' | translate }}</p>
@@ -76,18 +74,18 @@
                 />
             </div>
           
-            <!-- Error message for market code -->
+          
             <p *ngIf="codeExistsError && hasEditedCode" class="error-message">
                 <span class="error-icon">❗</span> {{ 'PAGE.PLACEHOLDERS.ERROR_MARKET_CODE_EXISTS' | translate }}
             </p>
           
-            <!-- Error message for market name -->
+           
             <p *ngIf="nameExistsError && hasEditedName" class="error-message">
                 <span class="error-icon">❗</span> {{ 'PAGE.PLACEHOLDERS.ERROR_MARKET_NAME_EXISTS' | translate }}
             </p>
           </div>
           
-        <!-- Long Code -->
+     
         <div class="form-section">
           <label class="form-label">{{ 'PAGE.LABELS.LONG_MARKET_CODE' | translate }} <span class="asterik">*</span></label>
           <p class="form-sub-label">The format will be automatically set based on selections</p>
@@ -102,7 +100,7 @@
           </div>
         </div>
   
-        <!-- Submit Button -->
+       
         <button 
           type="submit" 
           class="submit-button" 
@@ -111,131 +109,4 @@
         </button>
       </form>
     </div>
-  </div>
-=======
-  <h1>Edit Market</h1>
-  <hr />
-
-  <div class="scrollable-content">
-    <form [formGroup]="marketForm" (ngSubmit)="onSubmit()">
-      <div class="form-section">
-        <label for="region" class="form-label"
-          >Region <span class="asterik">*</span></label
-        >
-        <p class="form-sub-label">Select a Region</p>
-        <div class="region-options">
-          <div
-            class="region-option"
-            *ngFor="let region of regions"
-            [ngClass]="{ selected: selectedRegion === region.key }"
-            (click)="onRegionSelect(region.key)"
-          >
-            <p-radioButton
-              [name]="'region'"
-              [label]="region.value"
-              [inputId]="region.key.toString()"
-              [value]="region.key"
-              formControlName="region"
-            >
-            </p-radioButton>
-            <label class="check-box-labels" [for]="region.key.toString()"
-              >- {{ region.value }}</label
-            >
-          </div>
-        </div>
-      </div>
-
-      <div *ngIf="subregions.length > 0" class="form-section">
-        <label for="subregion" class="form-label"
-          >Subregion <span class="asterik">*</span></label
-        >
-        <p class="form-sub-label">Select a Subregion</p>
-        <div class="subregion-options">
-          <div
-            class="subregion-option"
-            *ngFor="let subregion of subregions"
-            [ngClass]="{
-              selected: selectedSubregion === subregion.key.toString()
-            }"
-            (click)="onSubregionChange($event, subregion.key)"
-          >
-            <p-radioButton
-              [name]="'subregion'"
-              [label]="subregion.value"
-              [inputId]="subregion.key.toString()"
-              [value]="subregion.key"
-              formControlName="subregion"
-            >
-            </p-radioButton>
-            <label class="check-box-labels" [for]="subregion.key.toString()">{{
-              subregion.value
-            }}</label>
-          </div>
-        </div>
-      </div>
-
-      <div class="form-section">
-        <label class="form-label"
-          >Short Code/Market Name <span class="asterik">*</span></label
-        >
-        <p class="form-sub-label">
-          Enter a two-letter Market Code, a Market Name
-        </p>
-        <div class="shortcode-marketname-container">
-          <input
-            formControlName="marketCode"
-            type="text"
-            placeholder="Code"
-            class="shortcode-input"
-            maxlength="2"
-            autocapitalize="on"
-            (input)="hasEditedCode = true"
-          />
-          <span class="divider"></span>
-          <input
-            formControlName="marketName"
-            type="text"
-            placeholder="Name"
-            class="marketname-input"
-            (input)="hasEditedName = true"
-          />
-        </div>
-
-        <p *ngIf="codeExistsError && hasEditedCode" class="error-message">
-          <span class="error-icon">❗</span> Entered market code already exists.
-        </p>
-
-        <p *ngIf="nameExistsError && hasEditedName" class="error-message">
-          <span class="error-icon">❗</span> Entered market name already exists.
-        </p>
-      </div>
-
-      <div class="form-section">
-        <label class="form-label"
-          >Long Market Code <span class="asterik">*</span></label
-        >
-        <p class="form-sub-label">
-          The format will be automatically set based on selections
-        </p>
-        <div class="input-wrapper">
-          <input
-            formControlName="longCode"
-            type="text"
-            class="longcode-input"
-            maxlength="7"
-          />
-          <div class="placeholder-overlay">_-___.__</div>
-        </div>
-      </div>
-
-      <button
-        type="submit"
-        class="submit-button"
-        [disabled]="marketForm.invalid"
-      >
-        Update Market
-      </button>
-    </form>
-  </div>
-</div>
->>>>>>> a7cb0a75
+  </div>