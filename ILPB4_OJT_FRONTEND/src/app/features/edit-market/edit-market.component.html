--- conflicted
+++ resolved
@@ -1,13 +1,12 @@
 <p-toast></p-toast>
 <div class="edit-market-container">
-    <h1>{{ 'PAGE.LABELS.EDIT_MARKET' | translate }}</h1>
-    <hr>
-  
- 
+   
+    <app-header [title]="title" ></app-header>
+    <!-- Scrollable Content Wrapper -->
     <div class="scrollable-content">
-   
+      <!-- Form for editing a market -->
       <form [formGroup]="marketForm" (ngSubmit)="onSubmit()">
-      
+        <!-- Region Selection -->
         <div class="form-section">
           <label for="region" class="form-label">{{ 'PAGE.LABELS.REGION' | translate }} <span class="asterik">*</span></label>
           <p class="form-sub-label">{{ 'PAGE.PLACEHOLDERS.SELECT_REGION' | translate }}</p>
@@ -29,7 +28,7 @@
           </div>
         </div>
   
-        
+        <!-- Subregion Selection -->
         <div *ngIf="subregions.length > 0" class="form-section">
           <label for="subregion" class="form-label">{{ 'PAGE.LABELS.SUBREGION' | translate }} <span class="asterik">*</span></label>
           <p class="form-sub-label">{{ 'PAGE.PLACEHOLDERS.SELECT_SUBREGION' | translate }}</p>
@@ -50,8 +49,8 @@
             </div>
           </div>
         </div>
-<<<<<<< HEAD
   
+        <!-- Short Code / Market Name -->
         <div class="form-section">
             <label class="form-label">{{ 'PAGE.LABELS.SHORT_CODE_MARKET_NAME' | translate }} <span class="asterik">*</span></label>
             <p class="form-sub-label">{{ 'PAGE.PLACEHOLDERS.ENTER_CODE' | translate }} and {{ 'PAGE.PLACEHOLDERS.ENTER_NAME' | translate }}</p>
@@ -75,33 +74,36 @@
                 />
             </div>
           
-          
+            <!-- Error message for market code -->
             <p *ngIf="codeExistsError && hasEditedCode" class="error-message">
                 <span class="error-icon">❗</span> {{ 'PAGE.PLACEHOLDERS.ERROR_MARKET_CODE_EXISTS' | translate }}
             </p>
           
-           
+            <!-- Error message for market name -->
             <p *ngIf="nameExistsError && hasEditedName" class="error-message">
                 <span class="error-icon">❗</span> {{ 'PAGE.PLACEHOLDERS.ERROR_MARKET_NAME_EXISTS' | translate }}
             </p>
           </div>
           
+        <!-- Long Code -->
+        <div class="form-section">
+            <label class="form-label"
+              >Long  Code <span class="asterik">*</span></label
+            >
+            <p class="form-sub-label">
+              The format will be automatically set based on selections
+            </p>
+           
      
-        <div class="form-section">
-          <label class="form-label">{{ 'PAGE.LABELS.LONG_MARKET_CODE' | translate }} <span class="asterik">*</span></label>
-          <p class="form-sub-label">The format will be automatically set based on selections</p>
-          <div class="input-wrapper">
-            <input 
-              formControlName="longCode" 
-              type="text" 
-              class="longcode-input" 
-              maxlength="7" 
-            />
-            <div class="placeholder-overlay">_-___.__</div>
+            <p-inputMask
+            formControlName="longCode"
+            mask = "a-aa.aa.aa"
+            placeholder="_-__.__.__"
+            class="longcode-input">
+            </p-inputMask>
           </div>
-        </div>
   
-       
+        <!-- Submit Button -->
         <button 
           type="submit" 
           class="submit-button" 
@@ -110,79 +112,4 @@
         </button>
       </form>
     </div>
-  </div>
-=======
-      </div>
-
-      <div class="form-section">
-        <label class="form-label"
-          >Short Code/Market Name <span class="asterik">*</span></label
-        >
-        <p class="form-sub-label">
-          Enter a two-letter Market Code, a Market Name
-        </p>
-        <div class="shortcode-marketname-container">
-          <input
-            formControlName="marketCode"
-            type="text"
-            placeholder="Code"
-            class="shortcode-input"
-            maxlength="2"
-            autocapitalize="on"
-            (input)="hasEditedCode = true"
-          />
-          <span class="divider"></span>
-          <input
-            formControlName="marketName"
-            type="text"
-            placeholder="Name"
-            class="marketname-input"
-            (input)="hasEditedName = true"
-          />
-        </div>
-
-        <p *ngIf="codeExistsError && hasEditedCode" class="error-message">
-          <span class="error-icon">❗</span> Entered market code already exists.
-        </p>
-
-        <p *ngIf="nameExistsError && hasEditedName" class="error-message">
-          <span class="error-icon">❗</span> Entered market name already exists.
-        </p>
-      </div>
-
-      <div class="form-section">
-        <label class="form-label"
-          >Long  Code <span class="asterik">*</span></label
-        >
-        <p class="form-sub-label">
-          The format will be automatically set based on selections
-        </p>
-        <!-- <div class="input-wrapper">
-          <input
-            formControlName="longCode"
-            type="text"
-            class="longcode-input"
-            maxlength="7"
-          />
-          <div class="placeholder-overlay">_-___.__</div>
-        </div> -->
-
-        <p-inputMask 
-        formControlName="longCode" 
-        mask = "a-aa.aa.aa"
-        placeholder="_-__.__.__"
-        class="longcode-input">
-        </p-inputMask>
-      </div>
-
-      <button
-        type="submit"
-        class="submit-button"
-        [disabled]="marketForm.invalid"
-      >
-        Update Market
-      </button>
-    </form>
-  </div>
-</div>
->>>>>>> c7ee98d6
+  </div>