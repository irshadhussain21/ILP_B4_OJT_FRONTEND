import { Component, OnInit } from '@angular/core';
<<<<<<< HEAD
import {
  FormBuilder,
  FormGroup,
  Validators,
  ReactiveFormsModule,
} from '@angular/forms';
import { CommonModule } from '@angular/common';
import { RadioButtonModule } from 'primeng/radiobutton';
import { MarketService } from '../../services/market.service';
import { RegionService } from '../../services/region.service';
import { debounceTime, distinctUntilChanged, switchMap } from 'rxjs/operators';
import { Market } from '../../core/models/market';
import { Region } from '../../core/models/region';
import { ActivatedRoute, Router } from '@angular/router';
import { TranslateModule } from '@ngx-translate/core';
import { ToastModule } from 'primeng/toast';
import { MessageService } from 'primeng/api';
import { HeaderComponent } from '../../shared/header/header.component';

import { InputMaskModule } from 'primeng/inputmask';

/**
 * LLD
 * 
 * 
 * This component is used to edit the details of an existing market.
 * 
 * 
 * Execution Flow:
 *  - On initialization, the market ID is fetched from the route parameters.
 *  - Regions are loaded from the `RegionService` and populated in the form.
 *  - The `MarketService` is used to check if the market name or code already exists, but only when the data has been changed by the user.
 *  - If the market code or name already exists, validation errors are shown only after edits.
 *  - On form submission, the updated market data is sent to the backend for saving.
 */
=======
import { FormBuilder, FormGroup, ReactiveFormsModule, Validators } from '@angular/forms';
import { RadioButtonModule } from 'primeng/radiobutton';
import { CommonModule } from '@angular/common';
import { CheckboxModule } from 'primeng/checkbox';
>>>>>>> 4d70a4f2

@Component({
  selector: 'app-edit-market',
  standalone: true,
  templateUrl: './edit-market.component.html',
  styleUrls: ['./edit-market.component.css'],
<<<<<<< HEAD
  imports: [
    ReactiveFormsModule,
    CommonModule,
    RadioButtonModule,
    TranslateModule,
    ToastModule,
    HeaderComponent,
    InputMaskModule,
    HeaderComponent,
    InputMaskModule,
  ],
  providers: [MessageService],
  
})
export class EditMarketComponent implements OnInit {
  /**
   * Represents the title of the form.
   */
  title: string = 'Edit Market';

 

  /**
   * The reactive form group that holds all the market data fields.
=======
  imports: [ReactiveFormsModule, RadioButtonModule, CommonModule, CheckboxModule]
})
export class EditMarketComponent implements OnInit {

  /**
   * Represents the reactive form group for editing a market.
>>>>>>> 4d70a4f2
   */
  marketForm!: FormGroup;

  /**
<<<<<<< HEAD
   * List of all regions that will be displayed in the form.
   */

  /**
   * List of all regions that will be displayed in the form.
   */
  regions: Region[] = [];

  /**
   * List of subregions based on the selected region.
   */

  /**
   * List of subregions based on the selected region.
   */
  subregions: Region[] = [];

  /**
   * Stores the selected region's key.
   */

  /**
   * Stores the selected region's key.
   */
  selectedRegion: number | null = null;

  /**
   * Stores the selected subregion's key.
   */

  /**
   * Stores the selected subregion's key.
   */
  selectedSubregion: string | null = null;

  /**
   * Flags to control whether the market code validation error is displayed.
   */

  /**
   * Flags to control whether the market code validation error is displayed.
   */
  codeExistsError: boolean = false;

  /**
   * Flags to control whether the market name validation error is displayed.
   */

  /**
   * Flags to control whether the market name validation error is displayed.
   */
  nameExistsError: boolean = false;

  /**
   * Stores the market ID from the route.
   */

  /**
   * Stores the market ID from the route.
   */
  marketId!: number;

  /**
   * Flags to check if the user has edited the code.
   */
  /**
   * Flags to check if the user has edited the code.
   */
  hasEditedCode = false;

  /**
   * Flags to check if the user has edited the name.
   */

  /**
   * Flags to check if the user has edited the name.
   */
  hasEditedName = false;

  /**
   * Constructor to inject the necessary services and initialize the form builder.
   */
  constructor(
    private fb: FormBuilder,
    private marketService: MarketService,
    private regionService: RegionService,
    private route: ActivatedRoute,
    private router: Router,
    private messageService: MessageService
  ) {}

  /**
   * Lifecycle hook to initialize the component.
=======
   * Holds a list of available regions for selection.
   */
  regions = [
    { name: 'EUROPE', value: 'EURO' },
    { name: 'Latin America, Asia Pacific, and Africa', value: 'LAAPA' },
    { name: 'North America', value: 'NOAM' }
  ];

  /**
   * Will be populated with subregions based on the selected region.
   */
  subregions: any[] = [];

  /**
   * The currently selected region value.
   */
  selectedRegion: string | null = null;

  /**
   * The currently selected subregion value.
   */
  selectedSubregion: string | null = null;

  /**
   * Contains predefined subregions for each region.
   */
  allSubregions: Record<'EURO' | 'LAAPA' | 'NOAM', { name: string; value: string }[]> = {
    EURO: [{ name: 'Europe', value: 'Europe' }],
    LAAPA: [
      { name: 'Latin America', value: 'LatinAmerica' },
      { name: 'Asia Pacific', value: 'AsiaPacific' },
      { name: 'Africa', value: 'Africa' }
    ],
    NOAM: [{ name: 'North America', value: 'NorthAmerica' }]
  };

  /**
   * Initializes the component and sets up the FormBuilder.
   * 
   * @param fb The form builder used to create and manage form controls.
   * 
   * LLD:
   * - The constructor is used to inject the `FormBuilder` service to manage the reactive form.
   */
  constructor(private fb: FormBuilder) {}

  /**
   * Lifecycle hook that initializes the form group with necessary form controls and validators.
   * This method also fetches existing market data for editing.
   * 
   * @returns void
   * 
   * LLD:
   * 1. Initialize the `marketForm` with controls: `marketName`, `marketCode`, `longCode`, `region`, and `subregion`.
   * 2. Fetch existing market data by calling `fetchMarketData()`.
>>>>>>> 4d70a4f2
   */
  ngOnInit(): void {
    this.marketForm = this.fb.group({
      marketName: ['', Validators.required],
      marketCode: ['', [Validators.required, Validators.maxLength(2)]],
<<<<<<< HEAD
      longCode: [
        '',
        [Validators.required, Validators.minLength(7), Validators.maxLength(20)],
        [Validators.required, Validators.minLength(7), Validators.maxLength(20)],
      ],
=======
      longCode: ['', Validators.required],
>>>>>>> 4d70a4f2
      region: ['', Validators.required],
      subregion: [''],
    });

    this.fetchMarketData();
<<<<<<< HEAD

    // Listen for changes in the marketCode field
    // Listen for changes in the marketCode field
    this.marketForm
      .get('marketCode')
      ?.valueChanges.pipe(debounceTime(300), distinctUntilChanged())
      .subscribe(() => {
        this.updateLongCode();
        this.hasEditedCode = true; // Mark that the code was edited
      });

    // Listen for changes in the region field to update longCode
    // Listen for changes in the region field to update longCode
    this.marketForm
      .get('region')
      ?.valueChanges.pipe(distinctUntilChanged())
      .subscribe(() => this.updateLongCode());

    // Perform code validation only when the user edits the marketCode
    // Perform code validation only when the user edits the marketCode
    this.marketForm
      .get('marketCode')
      ?.valueChanges.pipe(
        debounceTime(300),
        distinctUntilChanged(),
        switchMap((code) => {
          if (!this.hasEditedCode) return [false];
          if (!this.hasEditedCode) return [false];
          this.codeExistsError = false;
          if (!code) {
            this.marketForm.get('marketCode')?.setErrors(null);
            return [false];
          }
          return this.marketService.checkMarketCodeExists(code);
        })
      )
      .subscribe((exists) => {
        if (this.hasEditedCode) {
          this.codeExistsError = exists;
          if (exists) {
            this.marketForm.get('marketCode')?.setErrors({ exists: true });
          } else {
            this.marketForm.get('marketCode')?.setErrors(null);
          }
        }
      });

    // Perform name validation only when the user edits the marketName
    // Perform name validation only when the user edits the marketName
    this.marketForm
      .get('marketName')
      ?.valueChanges.pipe(
        debounceTime(300),
        distinctUntilChanged(),
        switchMap((name) => {
          if (!this.hasEditedName) return [false];
          if (!this.hasEditedName) return [false];
          this.nameExistsError = false;
          if (!name) {
            this.marketForm.get('marketName')?.setErrors(null);
            return [false];
          }
          return this.marketService.checkMarketNameExists(name);
        })
      )
      .subscribe((exists) => {
        if (this.hasEditedName) {
          this.nameExistsError = exists;
          if (exists) {
            this.marketForm.get('marketName')?.setErrors({ exists: true });
          } else {
            this.marketForm.get('marketName')?.setErrors(null);
          }
        }
      });
  }

  /**
   * Fetches all regions from the `RegionService` and assigns them to the regions array.
   * Fetches all regions from the `RegionService` and assigns them to the regions array.
   * Handles any errors during the fetch process.
   */
  loadRegions(): void {
    this.regionService.getAllRegions().subscribe(
      (regions: Region[]) => {
        this.regions = regions;
      },
      (error) => {
        console.error('Error loading regions:', error);
      }
    );
  }

  /**
   * Fetches the existing market data for editing.
   * Fetches the existing market data for editing.
   * The fetched data is then patched into the form.
   * Handles any errors during the fetch process.
   */
  fetchMarketData(): void {
    this.marketService.getMarketDetailsById(this.marketId).subscribe(
      (data: Market) => {
        this.marketForm.patchValue({
          marketName: data.name,
          marketCode: data.code,
          longCode: data.longMarketCode,
          region: data.region,
          subregion: data.subRegion,
        });
        this.onRegionSelect(Number(data.region));
      },
      (error) => {
        console.error('Error fetching market data:', error);
      }
    );
  }

  /**
   * Updates the selected region in the form and fetches subregions based on the selected region.
   * Dynamically updates the long market code based on the selected region and market code.
=======
  }

  /**
   * Fetches existing market data and sets it in the form.
   * 
   * @returns void
   * 
   * LLD:
   * 1. Retrieves the existing market data (mock data used here).
   * 2. Uses `patchValue` to populate the `marketForm` with the existing data.
   * 3. Calls `onRegionSelect()` to populate subregions based on the selected region.
   * 4. Sets `selectedSubregion` to the fetched subregion value.
   */
  fetchMarketData(): void {
    const existingMarketData = {
      marketName: 'Sample Market',
      marketCode: 'SM',
      longCode: 'SAMPLE123',
      region: 'EURO',
      subregion: 'Europe'
    };

    this.marketForm.patchValue(existingMarketData);
    this.onRegionSelect(existingMarketData.region);
    this.selectedSubregion = existingMarketData.subregion;
  }

  /**
   * Handles the selection of a region and updates the subregions array accordingly.
   * 
   * @param regionValue The selected region value.
   * @returns void
   * 
   * LLD:
   * 1. Set `selectedRegion` to the passed `regionValue`.
   * 2. Determine the regionKey and fetch the corresponding subregions from `allSubregions`.
   * 3. Populate `subregions` with the selected region's subregions.
   * 4. Reset `selectedSubregion` if it doesn't match any of the available subregions.
>>>>>>> 4d70a4f2
   */
  onRegionSelect(regionValue: string): void {
    this.selectedRegion = regionValue;
    const regionKey = regionValue as keyof typeof this.allSubregions;

    if (regionKey in this.allSubregions) {
      this.subregions = this.allSubregions[regionKey] || [];
      if (!this.subregions.some(subregion => subregion.value === this.selectedSubregion)) {
        this.selectedSubregion = null;
<<<<<<< HEAD
      },
      (error) => {
        console.error('Error loading subregions:', error);
=======
>>>>>>> 4d70a4f2
      }
    }
  }

  /**
<<<<<<< HEAD
   * Updates the selected subregion in the form when the user selects a new subregion.
   */
  onSubregionChange(event: any, subregionId: number): void {
    this.selectedSubregion = subregionId.toString();
    this.marketForm.get('subregion')?.setValue(subregionId);
  }

  /**
   * Dynamically generates the long market code based on the selected region and market code.
   */
  private updateLongCode(): void {
  
    const region = this.regions.find(
      (r) => r.key === this.marketForm.get('region')?.value
    );
    const marketCode = this.marketForm.get('marketCode')?.value.toUpperCase()|| '';
    
    if (region && marketCode.length === 2) {
      const firstChar = region.value.charAt(0).toUpperCase();
     
      const newLongCode = `${firstChar}XXXX${marketCode}`;
      this.marketForm
        .get('longCode')
        ?.setValue(newLongCode, { emitEvent: false });
    } else if (region) {
      const firstChar = region.value.charAt(0).toUpperCase();
      this.marketForm
        .get('longCode')
        ?.setValue(firstChar, { emitEvent: false });
    } else {
      this.marketForm.get('longCode')?.setValue('', { emitEvent: false });
    }
  }

  /**
   * Submits the updated market form to the backend.
   * If the form is valid, the updated data is sent to the backend for saving.
   * Handles any errors during the submission process.
   */
  onSubmit(): void {
    if (this.marketForm.valid) {
      const marketData: Market = {
        id: this.marketId,
        name: this.marketForm.value.marketName,
        code: this.marketForm.value.marketCode,
        longMarketCode: this.marketForm.value.longCode,
        region: this.marketForm.value.region,
        subRegion: this.marketForm.value.subregion,
      };

      this.marketService.updateMarket(this.marketId, marketData).subscribe(
        () => {
          this.messageService.add({
            severity: 'success',
            summary: 'Success',
            detail: 'Market is Successfully Edited',
          });
        },
        (error) => {
          this.messageService.add({
            severity: 'error',
            summary: 'Error',
            detail: 'An error occurred while Editing the market',
          });
        }
      );
    }
=======
   * Handles the selection of a subregion and sets it as the currently selected subregion.
   * 
   * @param event The event triggered by selecting a subregion.
   * @param subregionValue The value of the subregion being selected.
   * @returns void
   * 
   * LLD:
   * 1. Update `selectedSubregion` with the passed `subregionValue`.
   * 2. Update the `subregion` form control with the selected value.
   */
  onSubregionChange(event: any, subregionValue: string): void {
    this.selectedSubregion = subregionValue;
    this.marketForm.get('subregion')?.setValue(subregionValue);
  }

  /**
   * Called when the form is submitted. Combines the form data with the selected subregion and logs the complete data.
   * 
   * @returns void
   * 
   * LLD:
   * 1. Merge the form's current value with the `selectedSubregion`.
   * 2. Log the complete form data for further processing (actual API call can be made here in a real scenario).
   */
  onSubmit(): void {
    const formData = { ...this.marketForm.value, subregions: this.selectedSubregion };
    console.log('Form submitted:', formData);
>>>>>>> 4d70a4f2
  }
}<|MERGE_RESOLUTION|>--- conflicted
+++ resolved
@@ -1,5 +1,4 @@
 import { Component, OnInit } from '@angular/core';
-<<<<<<< HEAD
 import {
   FormBuilder,
   FormGroup,
@@ -9,7 +8,7 @@
 import { CommonModule } from '@angular/common';
 import { RadioButtonModule } from 'primeng/radiobutton';
 import { MarketService } from '../../services/market.service';
-import { RegionService } from '../../services/region.service';
+
 import { debounceTime, distinctUntilChanged, switchMap } from 'rxjs/operators';
 import { Market } from '../../core/models/market';
 import { Region } from '../../core/models/region';
@@ -20,6 +19,7 @@
 import { HeaderComponent } from '../../shared/header/header.component';
 
 import { InputMaskModule } from 'primeng/inputmask';
+import { RegionService } from '../../services/region.service';
 
 /**
  * LLD
@@ -35,19 +35,12 @@
  *  - If the market code or name already exists, validation errors are shown only after edits.
  *  - On form submission, the updated market data is sent to the backend for saving.
  */
-=======
-import { FormBuilder, FormGroup, ReactiveFormsModule, Validators } from '@angular/forms';
-import { RadioButtonModule } from 'primeng/radiobutton';
-import { CommonModule } from '@angular/common';
-import { CheckboxModule } from 'primeng/checkbox';
->>>>>>> 4d70a4f2
 
 @Component({
   selector: 'app-edit-market',
   standalone: true,
   templateUrl: './edit-market.component.html',
   styleUrls: ['./edit-market.component.css'],
-<<<<<<< HEAD
   imports: [
     ReactiveFormsModule,
     CommonModule,
@@ -72,19 +65,10 @@
 
   /**
    * The reactive form group that holds all the market data fields.
-=======
-  imports: [ReactiveFormsModule, RadioButtonModule, CommonModule, CheckboxModule]
-})
-export class EditMarketComponent implements OnInit {
-
-  /**
-   * Represents the reactive form group for editing a market.
->>>>>>> 4d70a4f2
    */
   marketForm!: FormGroup;
 
   /**
-<<<<<<< HEAD
    * List of all regions that will be displayed in the form.
    */
 
@@ -178,83 +162,23 @@
 
   /**
    * Lifecycle hook to initialize the component.
-=======
-   * Holds a list of available regions for selection.
-   */
-  regions = [
-    { name: 'EUROPE', value: 'EURO' },
-    { name: 'Latin America, Asia Pacific, and Africa', value: 'LAAPA' },
-    { name: 'North America', value: 'NOAM' }
-  ];
-
-  /**
-   * Will be populated with subregions based on the selected region.
-   */
-  subregions: any[] = [];
-
-  /**
-   * The currently selected region value.
-   */
-  selectedRegion: string | null = null;
-
-  /**
-   * The currently selected subregion value.
-   */
-  selectedSubregion: string | null = null;
-
-  /**
-   * Contains predefined subregions for each region.
-   */
-  allSubregions: Record<'EURO' | 'LAAPA' | 'NOAM', { name: string; value: string }[]> = {
-    EURO: [{ name: 'Europe', value: 'Europe' }],
-    LAAPA: [
-      { name: 'Latin America', value: 'LatinAmerica' },
-      { name: 'Asia Pacific', value: 'AsiaPacific' },
-      { name: 'Africa', value: 'Africa' }
-    ],
-    NOAM: [{ name: 'North America', value: 'NorthAmerica' }]
-  };
-
-  /**
-   * Initializes the component and sets up the FormBuilder.
-   * 
-   * @param fb The form builder used to create and manage form controls.
-   * 
-   * LLD:
-   * - The constructor is used to inject the `FormBuilder` service to manage the reactive form.
-   */
-  constructor(private fb: FormBuilder) {}
-
-  /**
-   * Lifecycle hook that initializes the form group with necessary form controls and validators.
-   * This method also fetches existing market data for editing.
-   * 
-   * @returns void
-   * 
-   * LLD:
-   * 1. Initialize the `marketForm` with controls: `marketName`, `marketCode`, `longCode`, `region`, and `subregion`.
-   * 2. Fetch existing market data by calling `fetchMarketData()`.
->>>>>>> 4d70a4f2
    */
   ngOnInit(): void {
+    this.marketId = +this.route.snapshot.paramMap.get('id')!;
     this.marketForm = this.fb.group({
       marketName: ['', Validators.required],
       marketCode: ['', [Validators.required, Validators.maxLength(2)]],
-<<<<<<< HEAD
       longCode: [
         '',
         [Validators.required, Validators.minLength(7), Validators.maxLength(20)],
         [Validators.required, Validators.minLength(7), Validators.maxLength(20)],
       ],
-=======
-      longCode: ['', Validators.required],
->>>>>>> 4d70a4f2
       region: ['', Validators.required],
       subregion: [''],
     });
 
+    this.loadRegions();
     this.fetchMarketData();
-<<<<<<< HEAD
 
     // Listen for changes in the marketCode field
     // Listen for changes in the marketCode field
@@ -375,67 +299,24 @@
   /**
    * Updates the selected region in the form and fetches subregions based on the selected region.
    * Dynamically updates the long market code based on the selected region and market code.
-=======
-  }
-
-  /**
-   * Fetches existing market data and sets it in the form.
-   * 
-   * @returns void
-   * 
-   * LLD:
-   * 1. Retrieves the existing market data (mock data used here).
-   * 2. Uses `patchValue` to populate the `marketForm` with the existing data.
-   * 3. Calls `onRegionSelect()` to populate subregions based on the selected region.
-   * 4. Sets `selectedSubregion` to the fetched subregion value.
-   */
-  fetchMarketData(): void {
-    const existingMarketData = {
-      marketName: 'Sample Market',
-      marketCode: 'SM',
-      longCode: 'SAMPLE123',
-      region: 'EURO',
-      subregion: 'Europe'
-    };
-
-    this.marketForm.patchValue(existingMarketData);
-    this.onRegionSelect(existingMarketData.region);
-    this.selectedSubregion = existingMarketData.subregion;
-  }
-
-  /**
-   * Handles the selection of a region and updates the subregions array accordingly.
-   * 
-   * @param regionValue The selected region value.
-   * @returns void
-   * 
-   * LLD:
-   * 1. Set `selectedRegion` to the passed `regionValue`.
-   * 2. Determine the regionKey and fetch the corresponding subregions from `allSubregions`.
-   * 3. Populate `subregions` with the selected region's subregions.
-   * 4. Reset `selectedSubregion` if it doesn't match any of the available subregions.
->>>>>>> 4d70a4f2
-   */
-  onRegionSelect(regionValue: string): void {
-    this.selectedRegion = regionValue;
-    const regionKey = regionValue as keyof typeof this.allSubregions;
-
-    if (regionKey in this.allSubregions) {
-      this.subregions = this.allSubregions[regionKey] || [];
-      if (!this.subregions.some(subregion => subregion.value === this.selectedSubregion)) {
+   */
+  onRegionSelect(regionId: number): void {
+    this.selectedRegion = regionId;
+    this.marketForm.get('region')?.setValue(regionId);
+    this.updateLongCode();
+
+    this.regionService.getSubRegionsByRegion(regionId).subscribe(
+      (subregions: Region[]) => {
+        this.subregions = subregions;
         this.selectedSubregion = null;
-<<<<<<< HEAD
       },
       (error) => {
         console.error('Error loading subregions:', error);
-=======
->>>>>>> 4d70a4f2
       }
-    }
-  }
-
-  /**
-<<<<<<< HEAD
+    );
+  }
+
+  /**
    * Updates the selected subregion in the form when the user selects a new subregion.
    */
   onSubregionChange(event: any, subregionId: number): void {
@@ -503,34 +384,5 @@
         }
       );
     }
-=======
-   * Handles the selection of a subregion and sets it as the currently selected subregion.
-   * 
-   * @param event The event triggered by selecting a subregion.
-   * @param subregionValue The value of the subregion being selected.
-   * @returns void
-   * 
-   * LLD:
-   * 1. Update `selectedSubregion` with the passed `subregionValue`.
-   * 2. Update the `subregion` form control with the selected value.
-   */
-  onSubregionChange(event: any, subregionValue: string): void {
-    this.selectedSubregion = subregionValue;
-    this.marketForm.get('subregion')?.setValue(subregionValue);
-  }
-
-  /**
-   * Called when the form is submitted. Combines the form data with the selected subregion and logs the complete data.
-   * 
-   * @returns void
-   * 
-   * LLD:
-   * 1. Merge the form's current value with the `selectedSubregion`.
-   * 2. Log the complete form data for further processing (actual API call can be made here in a real scenario).
-   */
-  onSubmit(): void {
-    const formData = { ...this.marketForm.value, subregions: this.selectedSubregion };
-    console.log('Form submitted:', formData);
->>>>>>> 4d70a4f2
   }
 }