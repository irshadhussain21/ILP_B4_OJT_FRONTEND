--- conflicted
+++ resolved
@@ -13,14 +13,11 @@
 import { Market } from '../../core/models/market';
 import { Region } from '../../core/models/region';
 import { ActivatedRoute, Router } from '@angular/router';
-<<<<<<< HEAD
 import { TranslateModule } from '@ngx-translate/core';
 import { ToastModule } from 'primeng/toast';
 import { MessageService } from 'primeng/api';
 import { HeaderComponent } from '../../shared/header/header.component';
-=======
 import { InputMaskModule } from 'primeng/inputmask';
->>>>>>> c7ee98d6
 
 /**
  * LLD
@@ -79,7 +76,6 @@
   standalone: true,
   templateUrl: './edit-market.component.html',
   styleUrls: ['./edit-market.component.css'],
-<<<<<<< HEAD
   imports: [
     ReactiveFormsModule,
     CommonModule,
@@ -89,9 +85,6 @@
     HeaderComponent,
   ],
   providers:[MessageService]
-=======
-  imports: [ReactiveFormsModule, CommonModule, RadioButtonModule,InputMaskModule], 
->>>>>>> c7ee98d6
 })
 export class EditMarketComponent implements OnInit {
   title:string="Edit Market";
