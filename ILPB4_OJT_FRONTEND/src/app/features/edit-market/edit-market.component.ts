import { Component, OnInit } from '@angular/core';
import {
  FormBuilder,
  FormGroup,
  Validators,
  ReactiveFormsModule,
} from '@angular/forms';
import { CommonModule } from '@angular/common';
import { RadioButtonModule } from 'primeng/radiobutton';
import { MarketService } from '../../services/market.service';
import { RegionService } from '../../services/region.service';
import { debounceTime, distinctUntilChanged, switchMap } from 'rxjs/operators';
import { Market } from '../../core/models/market';
import { Region } from '../../core/models/region';
import { ActivatedRoute, Router } from '@angular/router';
<<<<<<< HEAD
import { TranslateModule } from '@ngx-translate/core';
import { ToastModule } from 'primeng/toast';
import { MessageService } from 'primeng/api';
=======
import { InputMaskModule } from 'primeng/inputmask';
>>>>>>> c7ee98d6

/**
 * LLD
 *
 * This component is used to edit the details of an existing market.
 *
 * Execution Flow:
 *  - On initialization, the market ID is fetched from the route parameters.
 *  - Regions are loaded from the `RegionService` and populated in the form.
 *  - If an existing market is being edited, the market details are fetched using `marketId` and pre-populated in the form.
 *  - The `MarketService` is used to check if the market name or code already exists.
 *  - If the market code or name already exists, validation errors are shown.
 *  - The `longMarketCode` is dynamically generated based on the selected region and market code.
 *  - On form submission, the updated market data is sent to the backend.
 *
 * This screen contains the following actions:
 *  - Fetch Market Details: Retrieves the market details based on `marketId`.
 *  - Fetch Regions: Loads all available regions from the backend.
 *  - Fetch Subregions: Loads subregions based on the selected region.
 *  - Error Handling: Displays validation errors if the market name or code already exists.
 *  - Submit Updated Market: Sends the updated market data to the backend for saving.
 *
 * API Endpoints:
 *  - `GET https://localhost:7058/api/Market/{id}/details`: Fetches details for a specific market.
 *  - `GET https://localhost:7058/api/Regions`: Fetches all regions.
 *  - `GET https://localhost:7058/api/Regions/{regionId}/subregions`: Fetches subregions for a specific region.
 *  - `PUT https://localhost:7058/api/Market/{id}`: Updates an existing market.
 *  - `GET https://localhost:7058/api/Market/checkCodeExists/{code}`: Checks if a market code exists.
 *  - `GET https://localhost:7058/api/Market/checkNameExists/{name}`: Checks if a market name exists.
 *
 * Sample API Response (Market Details):
 *  {
 *    "marketId": 1,
 *    "marketName": "Antarctica",
 *    "marketCode": "AA",
 *    "longMarketCode": "L-AQ.AA.AA",
 *    "region": "LAAPA",
 *    "subRegion": "Africa",
 *    "marketSubGroups": [
 *      {
 *        "subGroupId": 1,
 *        "subGroupName": "Q-Island",
 *        "subGroupCode": "Q"
 *      },
 *      {
 *        "subGroupId": 2,
 *        "subGroupName": "Ross Island",
 *        "subGroupCode": "R"
 *      }
 *    ]
 *  }
 */

@Component({
  selector: 'app-edit-market',
  standalone: true,
  templateUrl: './edit-market.component.html',
  styleUrls: ['./edit-market.component.css'],
<<<<<<< HEAD
  imports: [
    ReactiveFormsModule,
    CommonModule,
    RadioButtonModule,
    TranslateModule,
    ToastModule,
  ],
=======
  imports: [ReactiveFormsModule, CommonModule, RadioButtonModule,InputMaskModule], 
>>>>>>> c7ee98d6
})
export class EditMarketComponent implements OnInit {
  marketForm!: FormGroup;
  regions: Region[] = [];
  subregions: Region[] = [];
  selectedRegion: number | null = null;
  selectedSubregion: string | null = null;
  codeExistsError: boolean = false;
  nameExistsError: boolean = false;
  marketId!: number;

  hasEditedCode = false;
  hasEditedName = false;

  constructor(
    private fb: FormBuilder,
    private marketService: MarketService,
    private regionService: RegionService,
    private route: ActivatedRoute,
    private router: Router,
    private messageService: MessageService
  ) {}

  ngOnInit(): void {
    this.marketId = +this.route.snapshot.paramMap.get('id')!;
    this.marketForm = this.fb.group({
      marketName: ['', Validators.required],
      marketCode: ['', [Validators.required, Validators.maxLength(2)]],
      longCode: [
        '',
        [Validators.required, Validators.minLength(7), Validators.maxLength(7)],
      ],
      region: ['', Validators.required],
      subregion: [''],
    });

    this.loadRegions();
    this.fetchMarketData();

    this.marketForm
      .get('marketCode')
      ?.valueChanges.pipe(debounceTime(300), distinctUntilChanged())
      .subscribe(() => {
        this.updateLongCode();
        this.hasEditedCode = true;
      });

    this.marketForm
      .get('region')
      ?.valueChanges.pipe(distinctUntilChanged())
      .subscribe(() => this.updateLongCode());

    this.marketForm
      .get('marketCode')
      ?.valueChanges.pipe(
        debounceTime(300),
        distinctUntilChanged(),
        switchMap((code) => {
          this.codeExistsError = false;
          if (!code) {
            this.marketForm.get('marketCode')?.setErrors(null);
            return [false];
          }
          return this.marketService.checkMarketCodeExists(code);
        })
      )
      .subscribe((exists) => {
        this.codeExistsError = exists;
        if (exists && this.hasEditedCode) {
          this.marketForm.get('marketCode')?.setErrors({ exists: true });
        } else {
          this.marketForm.get('marketCode')?.setErrors(null);
        }
      });

    this.marketForm
      .get('marketName')
      ?.valueChanges.pipe(
        debounceTime(300),
        distinctUntilChanged(),
        switchMap((name) => {
          this.nameExistsError = false;
          if (!name) {
            this.marketForm.get('marketName')?.setErrors(null);
            return [false];
          }
          return this.marketService.checkMarketNameExists(name);
        })
      )
      .subscribe((exists) => {
        this.nameExistsError = exists;
        if (exists && this.hasEditedName) {
          this.marketForm.get('marketName')?.setErrors({ exists: true });
        } else {
          this.marketForm.get('marketName')?.setErrors(null);
        }
      });
  }

  /**
   * Fetches all regions from the RegionService and assigns them to the `regions` array.
   * Handles any errors during the fetch process.
   *
   * @returns void
   */
  loadRegions(): void {
    this.regionService.getAllRegions().subscribe(
      (regions: Region[]) => {
        this.regions = regions;
      },
      (error) => {
        console.error('Error loading regions:', error);
      }
    );
  }

  /**
   * Fetches existing market data for editing.
   * The fetched data is then patched into the form.
   * Handles any errors during the fetch process.
   *
   * @returns void
   */
  fetchMarketData(): void {
    this.marketService.getMarketDetailsById(this.marketId).subscribe(
      (data: Market) => {
        this.marketForm.patchValue({
          marketName: data.name,
          marketCode: data.code,
          longCode: data.longMarketCode,
          region: data.region,
          subregion: data.subRegion,
        });
        this.onRegionSelect(Number(data.region));
        console.log(data);
      },
      (error) => {
        console.error('Error fetching market data:', error);
      }
    );
  }

  /**
   * Updates the selected region in the form and fetches subregions based on the selected region.
   * Dynamically updates the long market code based on the selected region and market code.
   *
   * @param regionId The selected region ID.
   * @returns void
   */
  onRegionSelect(regionId: number): void {
    this.selectedRegion = regionId;
    this.marketForm.get('region')?.setValue(regionId);
    this.updateLongCode();

    this.regionService.getSubRegionsByRegion(regionId).subscribe(
      (subregions: Region[]) => {
        this.subregions = subregions;
        this.selectedSubregion = null;
      },
      (error) => {
        console.error('Error loading subregions:', error);
      }
    );
  }

  /**
   * Updates the selected subregion in the form when the user selects a new subregion.
   *
   * @param event The change event object.
   * @param subregionId The selected subregion ID.
   * @returns void
   */
  onSubregionChange(event: any, subregionId: number): void {
    this.selectedSubregion = subregionId.toString();
    this.marketForm.get('subregion')?.setValue(subregionId);
  }

  /**
   * Dynamically generates the long market code based on the selected region and market code.
   *
   * @returns void
   */
  private updateLongCode(): void {
    const region = this.regions.find(
      (r) => r.key === this.marketForm.get('region')?.value
    );
    const marketCode = this.marketForm.get('marketCode')?.value || '';

    if (region && marketCode.length === 2) {
      const firstChar = region.value.charAt(0).toUpperCase();
      const newLongCode = `${firstChar}XXXXX${marketCode}`;
      this.marketForm
        .get('longCode')
        ?.setValue(newLongCode, { emitEvent: false });
    } else if (region) {
      const firstChar = region.value.charAt(0).toUpperCase();
      this.marketForm
        .get('longCode')
        ?.setValue(firstChar, { emitEvent: false });
    } else {
      this.marketForm.get('longCode')?.setValue('', { emitEvent: false });
    }
  }

  /**
   * Submits the updated market form to the backend.
   * If the form is valid, the updated data is sent to the backend for saving.
   * Handles any errors during the submission process.
   *
   * @returns void
   */
  onSubmit(): void {
    if (this.marketForm.valid) {
      const marketData: Market = {
        id: this.marketId,
        name: this.marketForm.value.marketName,
        code: this.marketForm.value.marketCode,
        longMarketCode: this.marketForm.value.longCode,
        region: this.marketForm.value.region,
        subRegion: this.marketForm.value.subregion,
      };

      this.marketService.updateMarket(this.marketId, marketData).subscribe(
        () => {
          this.messageService.add({
            severity: 'success',
            summary: 'Success',
            detail: 'Market is Successfully Edited',
          });
          this.router.navigate(['/marketlist']);
        },
        (error) => {
          this.messageService.add({
            severity: 'error',
            summary: 'Error',
            detail: 'An error occurred while Editing the market',
          });
        }
      );
    }
  }
}<|MERGE_RESOLUTION|>--- conflicted
+++ resolved
@@ -13,35 +13,33 @@
 import { Market } from '../../core/models/market';
 import { Region } from '../../core/models/region';
 import { ActivatedRoute, Router } from '@angular/router';
-<<<<<<< HEAD
 import { TranslateModule } from '@ngx-translate/core';
 import { ToastModule } from 'primeng/toast';
 import { MessageService } from 'primeng/api';
-=======
+import { HeaderComponent } from '../../shared/header/header.component';
 import { InputMaskModule } from 'primeng/inputmask';
->>>>>>> c7ee98d6
 
 /**
  * LLD
- *
+ * 
  * This component is used to edit the details of an existing market.
- *
+ * 
  * Execution Flow:
  *  - On initialization, the market ID is fetched from the route parameters.
  *  - Regions are loaded from the `RegionService` and populated in the form.
  *  - If an existing market is being edited, the market details are fetched using `marketId` and pre-populated in the form.
- *  - The `MarketService` is used to check if the market name or code already exists.
- *  - If the market code or name already exists, validation errors are shown.
+ *  - The `MarketService` is used to check if the market name or code already exists, but only when the data has been changed by the user.
+ *  - If the market code or name already exists, validation errors are shown only after edits.
  *  - The `longMarketCode` is dynamically generated based on the selected region and market code.
- *  - On form submission, the updated market data is sent to the backend.
+ *  - On form submission, the updated market data is sent to the backend for saving.
  *
  * This screen contains the following actions:
  *  - Fetch Market Details: Retrieves the market details based on `marketId`.
  *  - Fetch Regions: Loads all available regions from the backend.
  *  - Fetch Subregions: Loads subregions based on the selected region.
- *  - Error Handling: Displays validation errors if the market name or code already exists.
+ *  - Error Handling: Displays validation errors if the market name or code already exists, but only after user edits.
  *  - Submit Updated Market: Sends the updated market data to the backend for saving.
- *
+ * 
  * API Endpoints:
  *  - `GET https://localhost:7058/api/Market/{id}/details`: Fetches details for a specific market.
  *  - `GET https://localhost:7058/api/Regions`: Fetches all regions.
@@ -78,31 +76,83 @@
   standalone: true,
   templateUrl: './edit-market.component.html',
   styleUrls: ['./edit-market.component.css'],
-<<<<<<< HEAD
   imports: [
     ReactiveFormsModule,
     CommonModule,
     RadioButtonModule,
     TranslateModule,
     ToastModule,
+    HeaderComponent,
+    InputMaskModule,
   ],
-=======
-  imports: [ReactiveFormsModule, CommonModule, RadioButtonModule,InputMaskModule], 
->>>>>>> c7ee98d6
+  providers: [MessageService],
 })
 export class EditMarketComponent implements OnInit {
+  /**
+   * Represents the title of the form.
+   */
+  title: string = 'Edit Market';
+
+  /**
+   * The reactive form group that holds all the market data fields.
+   */
   marketForm!: FormGroup;
+
+  /**
+   * List of all regions that will be displayed in the form.
+   */
   regions: Region[] = [];
+
+  /**
+   * List of subregions based on the selected region.
+   */
   subregions: Region[] = [];
+
+  /**
+   * Stores the selected region's key.
+   */
   selectedRegion: number | null = null;
+
+  /**
+   * Stores the selected subregion's key.
+   */
   selectedSubregion: string | null = null;
+
+  /**
+   * Flags to control whether the market code validation error is displayed.
+   */
   codeExistsError: boolean = false;
+
+  /**
+   * Flags to control whether the market name validation error is displayed.
+   */
   nameExistsError: boolean = false;
+
+  /**
+   * Stores the market ID from the route.
+   */
   marketId!: number;
 
+  /**
+   * Flags to check if the user has edited the code.
+   */
   hasEditedCode = false;
+
+  /**
+   * Flags to check if the user has edited the name.
+   */
   hasEditedName = false;
 
+  /**
+   * Constructor to inject the necessary services and initialize the form builder.
+   * 
+   * @param fb - FormBuilder instance for handling form controls.
+   * @param marketService - Service to interact with market-related API operations.
+   * @param regionService - Service to fetch regions and subregions from the backend.
+   * @param route - ActivatedRoute to get route parameters.
+   * @param router - Router for navigation purposes.
+   * @param messageService - Service to display success or error messages.
+   */
   constructor(
     private fb: FormBuilder,
     private marketService: MarketService,
@@ -112,6 +162,12 @@
     private messageService: MessageService
   ) {}
 
+  /**
+   * Lifecycle hook to initialize the component.
+   * - Fetches the market ID from the route.
+   * - Initializes the form controls.
+   * - Loads regions and market data.
+   */
   ngOnInit(): void {
     this.marketId = +this.route.snapshot.paramMap.get('id')!;
     this.marketForm = this.fb.group({
@@ -119,7 +175,7 @@
       marketCode: ['', [Validators.required, Validators.maxLength(2)]],
       longCode: [
         '',
-        [Validators.required, Validators.minLength(7), Validators.maxLength(7)],
+        [Validators.required, Validators.minLength(7), Validators.maxLength(20)],
       ],
       region: ['', Validators.required],
       subregion: [''],
@@ -128,6 +184,7 @@
     this.loadRegions();
     this.fetchMarketData();
 
+    // Listen for changes in the marketCode field
     this.marketForm
       .get('marketCode')
       ?.valueChanges.pipe(debounceTime(300), distinctUntilChanged())
@@ -136,17 +193,20 @@
         this.hasEditedCode = true;
       });
 
+    // Listen for changes in the region field to update longCode
     this.marketForm
       .get('region')
       ?.valueChanges.pipe(distinctUntilChanged())
       .subscribe(() => this.updateLongCode());
 
+    // Perform code validation only when the user edits the marketCode
     this.marketForm
       .get('marketCode')
       ?.valueChanges.pipe(
         debounceTime(300),
         distinctUntilChanged(),
         switchMap((code) => {
+          if (!this.hasEditedCode) return [false];
           this.codeExistsError = false;
           if (!code) {
             this.marketForm.get('marketCode')?.setErrors(null);
@@ -164,12 +224,14 @@
         }
       });
 
+    // Perform name validation only when the user edits the marketName
     this.marketForm
       .get('marketName')
       ?.valueChanges.pipe(
         debounceTime(300),
         distinctUntilChanged(),
         switchMap((name) => {
+          if (!this.hasEditedName) return [false];
           this.nameExistsError = false;
           if (!name) {
             this.marketForm.get('marketName')?.setErrors(null);
@@ -189,10 +251,8 @@
   }
 
   /**
-   * Fetches all regions from the RegionService and assigns them to the `regions` array.
+   * Fetches all regions from the `RegionService` and assigns them to the regions array.
    * Handles any errors during the fetch process.
-   *
-   * @returns void
    */
   loadRegions(): void {
     this.regionService.getAllRegions().subscribe(
@@ -206,11 +266,9 @@
   }
 
   /**
-   * Fetches existing market data for editing.
+   * Fetches the existing market data for editing.
    * The fetched data is then patched into the form.
    * Handles any errors during the fetch process.
-   *
-   * @returns void
    */
   fetchMarketData(): void {
     this.marketService.getMarketDetailsById(this.marketId).subscribe(
@@ -223,7 +281,6 @@
           subregion: data.subRegion,
         });
         this.onRegionSelect(Number(data.region));
-        console.log(data);
       },
       (error) => {
         console.error('Error fetching market data:', error);
@@ -235,8 +292,7 @@
    * Updates the selected region in the form and fetches subregions based on the selected region.
    * Dynamically updates the long market code based on the selected region and market code.
    *
-   * @param regionId The selected region ID.
-   * @returns void
+   * @param regionId - The selected region ID.
    */
   onRegionSelect(regionId: number): void {
     this.selectedRegion = regionId;
@@ -257,9 +313,8 @@
   /**
    * Updates the selected subregion in the form when the user selects a new subregion.
    *
-   * @param event The change event object.
-   * @param subregionId The selected subregion ID.
-   * @returns void
+   * @param event - The change event object.
+   * @param subregionId - The selected subregion ID.
    */
   onSubregionChange(event: any, subregionId: number): void {
     this.selectedSubregion = subregionId.toString();
@@ -268,8 +323,6 @@
 
   /**
    * Dynamically generates the long market code based on the selected region and market code.
-   *
-   * @returns void
    */
   private updateLongCode(): void {
     const region = this.regions.find(
@@ -297,8 +350,6 @@
    * Submits the updated market form to the backend.
    * If the form is valid, the updated data is sent to the backend for saving.
    * Handles any errors during the submission process.
-   *
-   * @returns void
    */
   onSubmit(): void {
     if (this.marketForm.valid) {
@@ -318,7 +369,6 @@
             summary: 'Success',
             detail: 'Market is Successfully Edited',
           });
-          this.router.navigate(['/marketlist']);
         },
         (error) => {
           this.messageService.add({
