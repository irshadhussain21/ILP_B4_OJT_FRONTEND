import { Component, OnInit } from '@angular/core';
import { ActivatedRoute, Router } from '@angular/router';
import { CommonModule, NgFor } from '@angular/common';

import { CardModule } from 'primeng/card';
import { ChipModule } from 'primeng/chip';
import { PanelModule } from 'primeng/panel';
import { TagModule } from 'primeng/tag';
import { MenuModule } from 'primeng/menu';
import { ButtonModule } from 'primeng/button';

import { HeaderComponent } from '../../shared/header/header.component';
import { MarketService } from '../../services/market.service';
import { Market } from '../../core/models/market';
import { MenuItem, ConfirmationService, MessageService } from 'primeng/api';
import { ConfirmDialogModule } from 'primeng/confirmdialog';
import { ToastModule } from 'primeng/toast';
import { TranslateModule, TranslateService } from '@ngx-translate/core';
import { CreateMarketConfig } from '../../config/market';

/**
 * LLD
 *
 * This component is used to display details of the selected market.
 *
 * Execution Flow:
 *  - On initialization, the market ID is fetched from the route parameters.
 *  - The `MarketService` is used to fetch market details using the retrieved `marketId`.
 *  - The market details are then displayed using PrimeNG components.
 *
 * Fields:
 *  - **Market Name**: Displays the name of the market.
 *  - **Market Code**: Displays the market code (e.g., AA, Antarctica).
 *  - **Long Market Code**: Shows the formatted long market code (e.g., L-AQ.AA.AA).
 *  - **Region**: Shows the region the market belongs to (e.g., LAAPA).
 *  - **Sub-Region**: Displays the sub-region (e.g., Africa).
 *  - **Sub-Groups**: A list of subgroups that are part of the market.
 *    Each subgroup is displayed with its code and name in the format:
 *    `MarketCode + SubGroupCode - SubGroupName` (e.g., AAQ - Q-Island).
 *
 * Buttons:
 *  - **Delete Market**: Displays a button in the menu that, when clicked, opens a confirmation dialog for deleting the market.
 *                       This button is disabled if the market has subgroups.
 *  - **Edit Market**: A button to navigate to the edit page for the current market.
 *
 * Actions:
 *  - **Fetch Market Details**: Retrieves the market details based on `marketId` via the `loadMarketDetails` method.
 *  - **Delete Market**: Deletes the market if confirmed by the user through the confirmation dialog.
 *  - **Edit Market**: Navigates to the market edit page.
 *
 * Error Handling:
 *  - Logs errors if the market ID is missing or the API call fails.
 *
 * API Endpoints:
 *  - `GET https://localhost:7058/api/Market/1`: Fetches details for a specific market.
 *
 * Sample API Response:
 *  {
 *    "marketId": 1,
 *    "marketName": "Antarctica",
 *    "marketCode": "AA",
 *    "longMarketCode": "L-AQ.AA.AA",
 *    "region": "LAAPA",
 *    "subRegion": "Africa",
 *    "marketSubGroups": [
 *      {
 *        "subGroupId": 1,
 *        "subGroupName": "Q-Island",
 *        "subGroupCode": "Q"
 *      },
 *      {
 *        "subGroupId": 2,
 *        "subGroupName": "Ross Island",
 *        "subGroupCode": "R"
 *      }
 *    ]
 *  }
 */

@Component({
  selector: 'app-view-market-details',
  standalone: true,
  imports: [
    CardModule,
    PanelModule,
    TagModule,
    ChipModule,
    MenuModule,
    ButtonModule,
    HeaderComponent,
    NgFor,
    CommonModule,
    ConfirmDialogModule,
    ToastModule,
    TranslateModule,
  ],
  templateUrl: './view-market-details.component.html',
  styleUrls: ['./view-market-details.component.scss'],
  providers: [ConfirmationService,MessageService] 
})
export class ViewMarketDetailsComponent implements OnInit {
  marketDetails: Market | null = null;
  marketId: number | undefined;
  market: Market | null = null;
  marketName: string = '';
  combinedSubGroupDetails: string[] = [];
  items: MenuItem[] = [];

  constructor(
    private route: ActivatedRoute,
    private marketService: MarketService,
    private router: Router,
    private confirmationService: ConfirmationService,
    private messageService: MessageService,
    private translate: TranslateService,
    public translateService: TranslateService
  ) {
    this.translate.setDefaultLang('en');
    this.translate.use('en');
  }

  ngOnInit() {
    this.marketId = +(this.route.snapshot.paramMap.get('marketId') ?? 0);
    if (this.marketId) {
      this.loadMarketDetails();
    
    } else {
      console.error('Market ID not found in the route');
    }
    
  }

 /**
   * The `combineSubGroupDetails` method processes the `marketDetails` object by mapping over its `marketSubGroups`.
   * It returns an array of formatted strings, where each string combines the market code with the subgroup code and name.
   * @param marketDetails - The market object containing subgroups.
   * @returns An array of strings combining the market code with each subgroup's code and name.
   */
   public combineSubGroupDetails(marketDetails: Market | null): string[] {
    return (
      marketDetails?.marketSubGroups?.map(
        (subgroup) =>
          `${marketDetails?.code}${subgroup.subGroupCode} - ${subgroup.subGroupName}`
      ) ?? []
    );
  }

  /*
   *The loadMarketDetails method fetches market data via the MarketService, assigns the retrieved data to the marketDetails properties.
   */
  private loadMarketDetails() {
    this.marketService.getMarketById(this.marketId!).subscribe({
      next: (data: Market) => {
        this.marketDetails = data;
        this.marketName = this.marketDetails?.name ?? '';
        this.combinedSubGroupDetails = this.combineSubGroupDetails(
          this.marketDetails
        );
        this.setupMenuItems();
      },
      error: (err) => {
        console.error('Failed to fetch market details', err);
      },
    });
  }
  /*
   * The setupMenuItems method initializes the UI's menu items "Delete Market"
   * option that is disabled if the market has subgroups, and configures commands to trigger methods like
   * confirmDeleteMarket when an option is selected.
   */
  private setupMenuItems() {
    this.items = [
      {
        items: [
          {
            label: this.translate.instant('PAGE.BUTTONS.DELETE_BUTTON'),
            command: () => this.confirmDeleteMarket(),
            disabled:
              !this.marketDetails ||
              (this.marketDetails.marketSubGroups &&
              this.marketDetails.marketSubGroups.length > 0),
          },
        ],
      },
    ];
  }
  /**
   *The confirmDeleteMarket method opens a confirmation dialog using PrimeNG's ConfirmationService to prompt the user
   *for market deletion, calling the deleteMarket method if confirmed, while taking no action if rejected.
   */
  public confirmDeleteMarket() {
    this.confirmationService.confirm({
      message: this.translate.instant('PAGE.LABELS.CONFIRM_DELETE_MESSAGE'), 
      header: this.translate.instant('PAGE.LABELS.CONFIRM_DELETE_HEADER'),   
      acceptLabel: this.translate.instant('PAGE.BUTTONS.CONFIRM'),    
      rejectLabel: this.translate.instant('PAGE.BUTTONS.CANCEL'),    
      rejectButtonStyleClass: 'p-button-transparent',
      accept: () => this.deleteMarket(),
      reject: () => console.log('Delete action canceled'),
    });
  }

  /**
   *The deleteMarket method handles market deletion by invoking the MarketService.deleteMarket API with the current 
   *marketId. On success, a success message is displayed using PrimeNG's MessageServiceand the user is 
   *redirected to the markets list. If an error occurs, it logs the error to the console.
   */
<<<<<<< HEAD
  public deleteMarket() {
=======
    deleteMarket() {
>>>>>>> 02f3720b
    if (this.marketId) {
      this.marketService.deleteMarket(this.marketId).subscribe({
        next: () => {
          this.messageService.add({
            severity: 'success',
            summary: 'Success',
            detail: this.translateService.instant(
              CreateMarketConfig.MESSAGES.SUCCESS_MESSAGES.MARKET_CREATED
            ),
          });
          setTimeout(() => {
            this.router.navigate(['/markets']);
          }, 1000);
        },
        error: (error) => {
          console.error('Error deleting market:', error);
        },
      });
    }
  }
  
  /**
   The navigateToEdit method navigates the user to the market edit page using Angular's Router, 
   directing them to the /markets/edit/:marketId URL, where the marketId is dynamically inserted.
   If the marketId is undefined, an error message is logged to the console..
   */
  navigateToEdit() {
    if (this.marketId) {
      this.router.navigate([`/markets/edit/${this.marketId}`]);
    } else {
      console.error('Market ID is not defined');
    }
  }
}<|MERGE_RESOLUTION|>--- conflicted
+++ resolved
@@ -205,11 +205,7 @@
    *marketId. On success, a success message is displayed using PrimeNG's MessageServiceand the user is 
    *redirected to the markets list. If an error occurs, it logs the error to the console.
    */
-<<<<<<< HEAD
-  public deleteMarket() {
-=======
     deleteMarket() {
->>>>>>> 02f3720b
     if (this.marketId) {
       this.marketService.deleteMarket(this.marketId).subscribe({
         next: () => {
