--- conflicted
+++ resolved
@@ -11,28 +11,47 @@
 
 import { HeaderComponent } from '../../shared/header/header.component';
 import { MarketService } from '../../services/market.service';
-import { Market} from '../../core/models/market';
-import { MenuItem, ConfirmationService,MessageService } from 'primeng/api';
+import { Market } from '../../core/models/market';
+import { MenuItem, ConfirmationService, MessageService } from 'primeng/api';
 import { ConfirmDialogModule } from 'primeng/confirmdialog';
 import { ToastModule } from 'primeng/toast';
 
 /**
  * LLD
- * 
+ *
  * This component is used to display details of the selected market.
- * 
+ *
  * Execution Flow:
  *  - On initialization, the market ID is fetched from the route parameters.
  *  - The `MarketService` is used to fetch market details using the retrieved `marketId`.
- *  - The market details are then displayed using Primeng components.
- * 
- * This screen contains the following actions:
- *  - Fetch Market Details: Retrieves the market details based on `marketId`.
- *  - Error Handling: Logs errors if the market ID is missing or the API call fails.
- * 
+ *  - The market details are then displayed using PrimeNG components.
+ *
+ * Fields:
+ *  - **Market Name**: Displays the name of the market.
+ *  - **Market Code**: Displays the market code (e.g., AA, Antarctica).
+ *  - **Long Market Code**: Shows the formatted long market code (e.g., L-AQ.AA.AA).
+ *  - **Region**: Shows the region the market belongs to (e.g., LAAPA).
+ *  - **Sub-Region**: Displays the sub-region (e.g., Africa).
+ *  - **Sub-Groups**: A list of subgroups that are part of the market.
+ *    Each subgroup is displayed with its code and name in the format:
+ *    `MarketCode + SubGroupCode - SubGroupName` (e.g., AAQ - Q-Island).
+ *
+ * Buttons:
+ *  - **Delete Market**: Displays a button in the menu that, when clicked, opens a confirmation dialog for deleting the market.
+ *                       This button is disabled if the market has subgroups.
+ *  - **Edit Market**: A button to navigate to the edit page for the current market.
+ *
+ * Actions:
+ *  - **Fetch Market Details**: Retrieves the market details based on `marketId` via the `loadMarketDetails` method.
+ *  - **Delete Market**: Deletes the market if confirmed by the user through the confirmation dialog.
+ *  - **Edit Market**: Navigates to the market edit page.
+ *
+ * Error Handling:
+ *  - Logs errors if the market ID is missing or the API call fails.
+ *
  * API Endpoints:
  *  - `GET https://localhost:7058/api/Market/1`: Fetches details for a specific market.
- * 
+ *
  * Sample API Response:
  *  {
  *    "marketId": 1,
@@ -60,17 +79,24 @@
   selector: 'app-view-market-details',
   standalone: true,
   imports: [
-    CardModule, PanelModule, TagModule, ChipModule, 
-    MenuModule, ButtonModule, HeaderComponent, NgFor, 
-    CommonModule,ConfirmDialogModule,ToastModule
+    CardModule,
+    PanelModule,
+    TagModule,
+    ChipModule,
+    MenuModule,
+    ButtonModule,
+    HeaderComponent,
+    NgFor,
+    CommonModule,
+    ConfirmDialogModule,
+    ToastModule,
   ],
   templateUrl: './view-market-details.component.html',
   styleUrls: ['./view-market-details.component.css'],
-  providers: [ConfirmationService,MessageService] 
+  providers: [ConfirmationService, MessageService],
 })
 export class ViewMarketDetailsComponent implements OnInit {
- 
-  marketDetails: Market| null = null;
+  marketDetails: Market | null = null;
   marketId: number | undefined;
   market: Market | null = null;
   marketName: string = '';
@@ -94,29 +120,44 @@
     }
   }
 
-  // Helper function to combine subgroup details into a formatted array.
+ /**
+   * The `combineSubGroupDetails` method processes the `marketDetails` object by mapping over its `marketSubGroups`.
+   * It returns an array of formatted strings, where each string combines the market code with the subgroup code and name.
+   * @param marketDetails - The market object containing subgroups.
+   * @returns An array of strings combining the market code with each subgroup's code and name.
+   */
   private combineSubGroupDetails(marketDetails: Market | null): string[] {
-    return marketDetails?.marketSubGroups?.map(subgroup =>
-      `${marketDetails?.code}${subgroup.subGroupCode} - ${subgroup.subGroupName}`) ?? [];
-  }
-
-  // Load market details and initialize state
+    return (
+      marketDetails?.marketSubGroups?.map(
+        (subgroup) =>
+          `${marketDetails?.code}${subgroup.subGroupCode} - ${subgroup.subGroupName}`
+      ) ?? []
+    );
+  }
+
+  /*
+   *The loadMarketDetails method fetches market data via the MarketService, assigns the retrieved data to the marketDetails properties.
+   */
   private loadMarketDetails() {
     this.marketService.getMarketById(this.marketId!).subscribe({
       next: (data: Market) => {
         this.marketDetails = data;
-        this.market = data;  // Assuming marketDetails contains market info
         this.marketName = this.marketDetails?.name ?? '';
-        this.combinedSubGroupDetails = this.combineSubGroupDetails(this.marketDetails);
+        this.combinedSubGroupDetails = this.combineSubGroupDetails(
+          this.marketDetails
+        );
         this.setupMenuItems();
       },
       error: (err) => {
         console.error('Failed to fetch market details', err);
-      }
+      },
     });
   }
-
-  // Set up menu items
+  /*
+   * The setupMenuItems method initializes the UI's menu items "Delete Market"
+   * option that is disabled if the market has subgroups, and configures commands to trigger methods like
+   * confirmDeleteMarket when an option is selected.
+   */
   private setupMenuItems() {
     this.items = [
       {
@@ -124,14 +165,19 @@
           {
             label: 'Delete Market',
             command: () => this.confirmDeleteMarket(),
-            disabled: !this.market || !this.market.marketSubGroups || this.market.marketSubGroups.length > 0
-          }
-        ]
-      }
+            disabled:
+              !this.market ||
+              !this.market.marketSubGroups ||
+              this.market.marketSubGroups.length > 0,
+          },
+        ],
+      },
     ];
   }
-
-  // Confirm delete action
+  /**
+   *The confirmDeleteMarket method opens a confirmation dialog using PrimeNG's ConfirmationService to prompt the user
+   *for market deletion, calling the deleteMarket method if confirmed, while taking no action if rejected.
+   */
   private confirmDeleteMarket() {
     this.confirmationService.confirm({
       message: 'Are you sure you want to delete this market?',
@@ -140,39 +186,38 @@
       rejectLabel: 'Cancel',
       rejectButtonStyleClass: 'p-button-transparent',
       accept: () => this.deleteMarket(),
-      reject: () => console.log('Delete action canceled')
+      reject: () => console.log('Delete action canceled'),
     });
   }
 
-  // Delete market from backend
+  /**
+   *The deleteMarket method handles market deletion by invoking the MarketService.deleteMarket API with the current 
+   *marketId. On success, a success message is displayed using PrimeNG's MessageServiceand the user is 
+   *redirected to the markets list. If an error occurs, it logs the error to the console.
+   */
   private deleteMarket() {
     if (this.marketId) {
       this.marketService.deleteMarket(this.marketId).subscribe({
-<<<<<<< HEAD
         next: () => {
           this.messageService.add({
             severity: 'success',
             summary: 'Success',
-            detail: `${this.market?.name} market deleted successfully`
-=======
-        next: (response) => {
-          console.log('Market deleted successfully:', response);
-          this.messageService.add({ 
-            severity: 'success', 
-            summary: 'Success', 
-            detail: `Market deleted successfully` 
->>>>>>> 8c559f2d
+            detail: `${this.market?.name} market deleted successfully`,
           });
+          this.router.navigate(['/markets']);
           this.router.navigate(['/markets']);
         },
         error: (error) => {
           console.error('Error deleting market:', error);
-        }
+        },
       });
     }
   }
-
-  // Navigate to edit market page
+  /**
+   The navigateToEdit method navigates the user to the market edit page using Angular's Router, 
+   directing them to the /markets/edit/:marketId URL, where the marketId is dynamically inserted.
+   If the marketId is undefined, an error message is logged to the console..
+   */
   navigateToEdit() {
     if (this.marketId) {
       this.router.navigate([`/markets/edit/${this.marketId}`]);
