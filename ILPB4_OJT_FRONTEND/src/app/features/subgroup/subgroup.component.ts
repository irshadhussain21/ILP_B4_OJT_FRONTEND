
import { Component, EventEmitter, Input, OnInit, Output, SimpleChanges } from '@angular/core';
import { FormArray, FormBuilder, FormGroup, Validators, AbstractControl, ReactiveFormsModule, ValidatorFn } from '@angular/forms';
import { CommonModule } from '@angular/common';

import { TableModule } from 'primeng/table'; 
import { ButtonModule } from 'primeng/button'; 
import { InputGroupModule } from 'primeng/inputgroup';
import { InputTextModule } from 'primeng/inputtext';
import { DividerModule } from 'primeng/divider';
import { ConfirmDialogModule } from 'primeng/confirmdialog';
import { ConfirmationService } from 'primeng/api';

import { MarketSubgroupService } from '../../services/subgroup.service';
import { MarketSubgroup } from '../../core/models/market';

import { HttpErrorResponse } from '@angular/common/http';
import { debounceTime } from 'rxjs/operators'; // Import debounceTime for performance optimization
import { TranslateLoader, TranslateModule, TranslateService } from '@ngx-translate/core';

/** LLD
 * SubGroupComponent:
 * This component manages a list of market subgroups using reactive forms. It allows the user to
 * dynamically add and delete subgroups, and provides validation for input fields.
 * The component also handles automatic case conversion for subgroup codes and names to 
 * ensure consistent formatting across the application.
 * sub group functionalities
 * Core functionalities:
 * - Fetching existing subgroups from the backend service on initialization.
 * - Dynamically creating form rows for adding new subgroups
 * - Deleting subgroups with confirmation.
 * - Automatically converting the 'subgroupCode' and 'subgroupName' inputs to uppercase.
 * - Validating 'subgroupCode' (single alphanumeric character) and 'subgroupName' for uniqueness 
 *   within the same market.
 * - Displaying validation errors for required fields and duplicate entries in real-time.
 * - Managing form state with Angular's reactive forms and validators.
 * 
 * Design Overview:
 * - Form Inputs:
 *    - 'marketCode' and 'subgroupCode' fields: The user inputs a market code and subgroup code. 
 *      Both fields are automatically converted to uppercase on input. The subgroup code must be 
 *      a single alphanumeric character and is validated in real-time to ensure uniqueness within the market.
 *    - 'subgroupName' field: Accepts the subgroup's name, automatically converting to uppercase. 
 *      This field is required and validated for uniqueness within the same market.
 * - Buttons:
 *    - Add SubGroup Button: Adds a new empty row to the form for creating a new subgroup.
 *    - Submit Button: Submits the form data to the backend service for persistence after validation.
 *    - Cancel Button: Allows to reset the form data, after showing confirmation popup.
 * - Icons:
 *    - Delete Icon: Located in each row to remove the respective subgroup entry.
 * 
 * Third-party Integrations:
 * - PrimeNG components such as p-table (for table layout), p-confirmDialog (for confirmation popups), 
 *   and p-inputText are used in the UI.
 * 
 * Data Flow:
 * - On initialization, the existing subgroups are loaded from the backend service into the form.
 * - User interactions (add and delete) update the form state dynamically.
 * - The form's submission sends the updated subgroup data to the backend for saving.
 * 
 * Validation and Error Handling:
 * - 'subgroupCode' and 'subgroupName' fields are required and must be unique within the same market.
 * - The subgroup code must follow a specific format (single alphanumeric character).
 * - Real-time validation displays any input errors, such as invalid format or duplicate entries.
 * - Case conversion ensures that both 'subgroupCode' and 'subgroupName' are uppercase.
 * 
 * Outputs:
 * - The component maintains an updated list of subgroups in real time. The final form submission 
 *   sends the updated data to the backend for persistence.
 * 
 * User Interaction:
 * - Users can add and delete subgroups using form controls. The UI provides validation 
 *   messages and confirmation dialogs to ensure user actions are clear and intentional.
 */


@Component({
  selector: 'app-sub-group',
  standalone: true,
  imports: [
    CommonModule, 
    ReactiveFormsModule, 
    ConfirmDialogModule, 
    TableModule, 
    ButtonModule, 
    InputGroupModule, 
    InputTextModule, 
    DividerModule,
    TranslateModule
   
  ],
  providers: [ConfirmationService],
  templateUrl: './subgroup.component.html',
  styleUrls: ['./subgroup.component.scss']
})
export class SubgroupComponent implements OnInit {

  // Accept the marketCode as an input from the parent component
  @Input() marketCode: string = '';
  @Input() marketId?: number;
  @Input() isFormValid: boolean | undefined;
  @Output() subGroupsChanged = new EventEmitter<MarketSubgroup[]>();
  @Output() hasNoSubgroups = new EventEmitter<{ noRowsLeft: boolean, subGroups: MarketSubgroup[] }>();
  @Output() hasErrorsChanged = new EventEmitter<boolean>();

  showSubgroup: boolean = false;
  hasErrors: boolean = false;
  submitting: boolean = false; // Add this flag to track the form submission status
  noRowsLeft: boolean = false; //A boolean flag that is set to true when there are no rows left in the form.

  form!: FormGroup;

  subGroups: MarketSubgroup[] = [];

  constructor(
    private fb: FormBuilder, 
    private confirmationService: ConfirmationService,
    private marketSubgroupService: MarketSubgroupService,
    private translateService:TranslateService
  ) {}

  /**
   * @method ngOnInit
   * Initializes the component and sets up the form structure. It also loads the existing subgroups 
   * from the backend service to populate the form.
   */
  ngOnInit(): void {
    this.initializeForm();
    this.loadSubGroupsIfMarketIdExists();
    this.subscribeToFormChanges();
  }

  ngOnChanges(changes: SimpleChanges): void {
    this.handleMarketCodeChange(changes);
  }
<<<<<<< HEAD

  /**
   * Handles changes to the market code.
   * Updates the market code in each form row without triggering change events.
   * 
   * @param changes - Object containing the current and previous market code values.
   */
=======
  
  
>>>>>>> 27aa4aff
  handleMarketCodeChange(changes: SimpleChanges): void {
    if (changes['marketCode'] && changes['marketCode'].currentValue) {
      this.marketCode = changes['marketCode'].currentValue.toUpperCase();

      this.rows.controls.forEach(row => {
        row.get('marketCode')?.setValue(this.marketCode, { emitEvent: false });
      });
    }
  }


  

  initializeForm() : void {
    this.form = this.fb.group({
      rows: this.fb.array([]) // FormArray to manage rows
    });
  }

  loadSubGroupsIfMarketIdExists(): void {
    if (this.marketId) {
      this.loadSubGroups(); // Load subgroups if marketId is provided
    } else {
      this.addRow(); // Add an empty row by default if no marketId
    }
  }

  subscribeToFormChanges(): void {
    this.form.valueChanges.pipe(
      debounceTime(300)
    ).subscribe(() => {
      this.emitValidSubGroups();
    });

    this.form.statusChanges.subscribe(status => {
      const isInvalid = status === 'INVALID';
      this.hasErrorsChanged.emit(isInvalid); // Emit true if the form is invalid, false otherwise
    });
  }
  
  showSubgroupFunc() {
    this.showSubgroup = true;
    if (this.rows.length === 0) {
      this.addRow();  // Immediately add a new row if there are no existing rows
    }
    
  }
  

  emitValidSubGroups(): void {
    const validSubGroups = this.rows.controls
      .filter(row => row.valid) 
      .map(row => row.value);

    const hasInvalidRow = this.rows.controls.some(row => row.invalid);
    this.hasErrorsChanged.emit(hasInvalidRow);

      console.log('Emitting valid subgroups:', validSubGroups);
    this.subGroupsChanged.emit(validSubGroups);
  }

  /**
   * @method loadSubGroups
   * Fetches the existing subgroups from the backend and populates the form rows. 
   * Handles error logging if the request fails.
   */
  loadSubGroups(): void {
    this.marketSubgroupService.getSubgroups(this.marketId).subscribe({
      next: (subGroups: MarketSubgroup[]) => {
        if (subGroups.length > 0) {
          this.form.setControl('rows', this.fb.array(subGroups.map(subGroup => this.createRow(subGroup))));
          this.showSubgroup = true;
        } else {
          this.addRow(); // If no subgroups are returned, add an empty row by default
        }
      },
      error: (error: HttpErrorResponse) => {
        console.error('Error fetching subgroupsfor market:', this.marketCode, error.message);
      }
    });
  }

<<<<<<< HEAD
  /**
   * Getter for the form array of subgroup rows.
   * 
   * @returns FormArray - Array of form groups representing subgroup rows.
   */
=======
/**
 * @getter rows
 * Provides easy access to the form's FormArray for managing subgroup rows.
 * @returns {FormArray} - The FormArray containing the current subgroup rows.
 */
>>>>>>> 27aa4aff
  get rows(): FormArray {
    return this.form.get('rows') as FormArray;
  }

/**
 * @method createRow
 * Creates a new FormGroup for a subgroup row, initializing form controls for 'marketCode', 'subGroupCode', 
 * and 'subGroupName'. This method also sets up value change listeners to automatically convert the input 
 * to uppercase and validate fields in real-time.
 * @param {SubGroup} subGroup - An optional subgroup object to pre-populate the row (for editing).
 * @returns {FormGroup} - A FormGroup representing the subgroup row.
 */
createRow(subGroup?: MarketSubgroup): FormGroup {
  const row = this.fb.group({
    subGroupId: [subGroup?.subGroupId || null],
    marketId: [subGroup?.marketId],
    marketCode: [this.marketCode],
    subGroupCode: [
      subGroup?.subGroupCode || '', 
      [Validators.required, Validators.pattern('^[A-Za-z0-9]{1}$')]
    ],
    subGroupName: [
      subGroup?.subGroupName || '', 
      Validators.required
    ]
  }, { validators: [this.duplicateSubgroupCodeValidator(), this.duplicateSubgroupNameValidator()] });

  // Convert `subGroupCode` to uppercase on value change and trigger validation
  row.get('subGroupCode')?.valueChanges.subscribe(value => {
    if (value && value !== value.toUpperCase()) {
      row.get('subGroupCode')?.setValue(value.toUpperCase(), { emitEvent: false });
    }
  });

  // Convert `subGroupName` to uppercase on value change and trigger validation
  row.get('subGroupName')?.valueChanges.subscribe(value => {
    if (value && value !== value.toUpperCase()) {
      row.get('subGroupName')?.setValue(value.toUpperCase(), { emitEvent: false });
    }
  });

  return row;
}



duplicateSubgroupCodeValidator(): ValidatorFn {
  return (formGroup: AbstractControl): { [key: string]: any } | null => {
    const subGroupCode = formGroup.get('subGroupCode')?.value;
    const marketCode = formGroup.get('marketCode')?.value;

    const duplicate = this.rows.controls.some((otherRow) => 
      (otherRow !== formGroup) &&
      otherRow.get('subGroupCode')?.value === subGroupCode &&
      otherRow.get('marketCode')?.value === marketCode
    );

    return duplicate ? { 'duplicateSubgroupCode': true } : null;
  };
}


duplicateSubgroupNameValidator(): ValidatorFn {
  return (formGroup: AbstractControl): { [key: string]: any } | null => {
    const subGroupName = formGroup.get('subGroupName')?.value;
    const marketCode = formGroup.get('marketCode')?.value;

    const duplicate = this.rows.controls.some((otherRow) =>
      (otherRow !== formGroup) &&
      otherRow.get('subGroupName')?.value === subGroupName &&
      otherRow.get('marketCode')?.value === marketCode
    );

    return duplicate ? { 'duplicateSubgroupName': true } : null;
  };
}
 
/**
 * @method addRow
 * Adds a new, empty row to the form for creating a new subgroup.
 */
  addRow(): void {
    this.rows.push(this.createRow());
  }

/**
 * @method deleteRow
 * Deletes a row from the form after confirming the user's action. If the row contains a persisted subgroup, 
 * it is deleted from the backend.
 * @param {number} rowIndex - The index of the row to be deleted.
 * @param {number} subGroupId - The ID of the subgroup to be deleted, if already persisted.
 */
deleteRow(rowIndex: number): void {

  const rowsArray = this.form.get('rows') as FormArray | null;
  if (!rowsArray) {
    console.error('Form array "rows" does not exist');
    return;
  }

  this.confirmationService.confirm({
    message: 'Are you sure you want to delete this subgroup?',
    header: 'Confirmation',
    icon: 'pi pi-exclamation-triangle',
    accept: () => {
      rowsArray.removeAt(rowIndex);
      if (rowsArray.length === 0) {
        this.hasNoSubgroups.emit({ noRowsLeft: true, subGroups: [] });
        this.showSubgroup = false;
      } else {
        this.hasNoSubgroups.emit({ noRowsLeft: false, subGroups: this.subGroups });
      }
    },
    reject: () => {}
  });
}
  
/**
 * @method canAddSubgroup
 * Checks if a new subgroup can be added. A subgroup can be added if:
 * - There are no existing rows.
 * - No existing rows are invalid.
 * - The initial load is complete.
 * @returns {boolean} - True if a new subgroup can be added; otherwise, false.
 */
  canAddSubgroup(): boolean {
    if (!this.rows || this.rows.length === 0) {
      return true;
    }
  
   const hasInvalidRow = this.rows.controls.some(row => row.invalid);
   this.hasErrorsChanged.emit(hasInvalidRow);
   return !hasInvalidRow;
  }
  
}<|MERGE_RESOLUTION|>--- conflicted
+++ resolved
@@ -133,7 +133,6 @@
   ngOnChanges(changes: SimpleChanges): void {
     this.handleMarketCodeChange(changes);
   }
-<<<<<<< HEAD
 
   /**
    * Handles changes to the market code.
@@ -141,10 +140,6 @@
    * 
    * @param changes - Object containing the current and previous market code values.
    */
-=======
-  
-  
->>>>>>> 27aa4aff
   handleMarketCodeChange(changes: SimpleChanges): void {
     if (changes['marketCode'] && changes['marketCode'].currentValue) {
       this.marketCode = changes['marketCode'].currentValue.toUpperCase();
@@ -227,19 +222,11 @@
     });
   }
 
-<<<<<<< HEAD
   /**
    * Getter for the form array of subgroup rows.
    * 
    * @returns FormArray - Array of form groups representing subgroup rows.
    */
-=======
-/**
- * @getter rows
- * Provides easy access to the form's FormArray for managing subgroup rows.
- * @returns {FormArray} - The FormArray containing the current subgroup rows.
- */
->>>>>>> 27aa4aff
   get rows(): FormArray {
     return this.form.get('rows') as FormArray;
   }
