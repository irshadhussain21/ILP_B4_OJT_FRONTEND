--- conflicted
+++ resolved
@@ -1,11 +1,5 @@
 .container {
     margin: 110px 10px 10px 10px;
-<<<<<<< HEAD
-    
-}
-
-.add-market-button {
-=======
   }
   
   .market-header {
@@ -37,7 +31,6 @@
   }
   
   .add-market-button {
->>>>>>> b1390309
     display: flex;
     align-items: center;
     background-color: var(--primary-navy-color);
@@ -158,68 +151,12 @@
   
   .truncate {
     white-space: nowrap;
-<<<<<<< HEAD
-    overflow: hidden; 
-    text-overflow: ellipsis; 
-    max-width: 100%; 
-}
-.p-table td {
-    white-space: nowrap; 
-    overflow: hidden;     
-    text-overflow: ellipsis;  
-    max-width: 150px;     
-}
-.p-table th {
-    max-width: 150px; 
-}
-
-/* Header styling */
-.p-table thead th {
-    background-color: #f8f9fa;
-    text-align: left;
-    padding: 10px;
-    font-weight: bold;
-    border-bottom: 2px solid #73b0ed; /* Existing border */
-    border-right: 1px solid #cd4040; /* Add right border */
-}
-
-.p-table thead th:last-child {
-    border-right: none; 
-}
-
-/* Hover effect for table rows */
-.p-table tbody tr:hover {
-    background-color: #f0f0f0;
-    
-}
-.p-table thead th:first-child {
-    border-left: 1px solid #cd4040; /* Add left border for the first header */
-}
-
-/* Alignments */
-.p-table th, .p-table td {
-    text-align: left;
-    vertical-align: middle;
-}
-.p-table td {
-    white-space: nowrap; 
-    overflow: hidden; 
-    text-overflow: ellipsis; 
-    padding: 10px; 
-    border-bottom: 1px solid #ddd; 
-    max-width: none; 
-}
-
-/* Responsive table */
-@media (max-width: 768px) {
-=======
     overflow: hidden;
     text-overflow: ellipsis;
     max-width: 100%;
   }
   
   @media (max-width: 768px) {
->>>>>>> b1390309
     .p-table {
       font-size: 14px;
   
@@ -234,25 +171,9 @@
     text-decoration: none;
     color: inherit;
     cursor: pointer;
-<<<<<<< HEAD
-
-}
-.truncate {
-    white-space: nowrap;
-    overflow: hidden;
-    text-overflow: ellipsis;
-  }
-  
-.capitalize-first {
-    text-transform: capitalize;
-}
-
-.subgroup-badge {
-=======
   }
   
   .subgroup-badge {
->>>>>>> b1390309
     display: inline-block;
     background-color: #e0f0ff;
     color: #007bff;
