<app-header title="Market">
    <button id="add-market-btn" class="add-market-button" [routerLink]="['/marketlist/create']" routerLinkActive="router-link-active">
        <i class="pi pi-plus"></i> Create Market
    </button>
</app-header>
<div class="container">
    
    <div class="search-container">
        <span class="p-input-icon-left">
            <i class="pi pi-search" style=" margin-top: -10px;"></i>
            <input type="text" pInputText placeholder="Search markets..." [(ngModel)]="searchText" (input)="filterMarkets()" />
            <i class="pi pi-times" *ngIf="searchText" (click)="clearFilter()" style="cursor: pointer;"></i>
        </span>
    

    <!-- MultiSelect Dropdown for Regions -->
    <div class="filter-container" style="margin-bottom: 20px;">
        <p-multiSelect 
            [options]="regions" 
            [(ngModel)]="selectedRegions" 
            optionLabel="label" 
            placeholder="Region" 
            [filter]="true" 
            filterPlaceHolder="Search"
            [showToggleAll]="false"
            appendTo="body"
            class="region-multiselect"
            [ngClass]="{'selected-options': selectedRegions.length > 0}"
            (onChange)="handleSelectionChange()">
        </p-multiSelect>
    </div>
</div>

    <!-- Container for Chips and Clear All Button -->
    <div class="selected-chips-container">
        <span *ngIf="selectedRegions.length > 0" class="selected-label">Region</span>
        <span *ngFor="let region of selectedRegions" class="chip">
            {{ region.label }}
            <i class="pi pi-times" (click)="removeRegion(region)"></i>
        </span>
        <span *ngIf="selectedRegions.length > 0" class="clear-all" (click)="clearAll()">Clear All</span>
    </div>



    <div class="p-table-container">
        <p-table [value]="filteredMarkets" scrollable="true" [scrollHeight]="'400px'" [tableStyle]="{'min-width': '60rem'}" sortMode="single" (onSort)="onSort($event)">
            <ng-template pTemplate="header">
                <tr class="custom-header">
                    <th pSortableColumn="longcode" style="width:25%">
                        Long Code 
                        <p-sortIcon field="longcode" *ngIf="sortField === 'longcode'"></p-sortIcon>
                    </th>
                    <th pSortableColumn="marketcode" style="width:25%">
                        Market Code 
                        <p-sortIcon field="marketcode" *ngIf="sortField === 'marketcode'"></p-sortIcon>
                    </th>
                    <th pSortableColumn="name" style="width:25%">
                        Market Name 
                        <p-sortIcon field="name" *ngIf="sortField === 'name'"></p-sortIcon>
                    </th>
                    <th pSortableColumn="subgroups" style="width:25%">
                        Subgroups 
                        <p-sortIcon field="subgroups" *ngIf="sortField === 'subgroups'"></p-sortIcon>
                    </th>
                    <th pSortableColumn="region" style="width:25%">
                        Region 
                        <p-sortIcon field="region" *ngIf="sortField === 'region'"></p-sortIcon>
                    </th>
                    <th pSortableColumn="subregion" style="width:25%">
                        Subregion 
                        <p-sortIcon field="subregion" *ngIf="sortField === 'subregion'"></p-sortIcon>
                    </th>
                </tr>
            </ng-template>
            <ng-template pTemplate="body" let-market>
                <tr>
<<<<<<< HEAD
                    <td [pTooltip]="market.longMarketCode" tooltipPosition="top">{{ market.longMarketCode | uppercase}}</td>
                    <td>{{ market.code | uppercase}}</td>
                    <td [pTooltip]="market.name" tooltipPosition="top" class="truncate capitalize-first"><a [routerLink]="['/marketlist/market', market.id]" class="market-link">{{ market.name }}</a></td>
                    <td>  <ng-container *ngIf="market.marketSubGroups && market.marketSubGroups.length > 0">
                        <span *ngFor="let subgroup of market.marketSubGroups" 
                        class="subgroup-badge" 
                        pTooltip="{{market.code | uppercase}}{{ subgroup.subGroupCode }} - {{ subgroup.subGroupName }}" 
                        tooltipPosition="top">
                        {{ market.code | uppercase }}{{ subgroup.subGroupCode }}    
                  </span>
                      </ng-container></td>
=======
                    <td [pTooltip]="market.longMarketCode" tooltipPosition="top">{{ market.longMarketCode }}</td>
                    <td>{{ market.code }}</td>
                    <td [pTooltip]="market.name" tooltipPosition="top" class="truncate"><a [routerLink]="['/marketlist/market', market.id]" class="market-link">{{ market.name }}</a></td>
                    <td>
                        <ng-container *ngIf="market.marketSubGroups && market.marketSubGroups.length > 0">
                            <span *ngFor="let subgroup of market.marketSubGroups" 
                                  class="subgroup-badge" 
                                  pTooltip="{{market.code}}{{ subgroup.subGroupCode }} - {{ subgroup.subGroupName }}" 
                                  tooltipPosition="top">
                                {{market.code}}{{ subgroup.subGroupCode }}
                            </span>
                        </ng-container>
                    </td>
>>>>>>> 9a9873b9
                    <td>{{ market.region }}</td>
                    <td>{{ market.subRegion }}</td>
                </tr>
            </ng-template>
        </p-table>
    </div>
</div><|MERGE_RESOLUTION|>--- conflicted
+++ resolved
@@ -75,7 +75,6 @@
             </ng-template>
             <ng-template pTemplate="body" let-market>
                 <tr>
-<<<<<<< HEAD
                     <td [pTooltip]="market.longMarketCode" tooltipPosition="top">{{ market.longMarketCode | uppercase}}</td>
                     <td>{{ market.code | uppercase}}</td>
                     <td [pTooltip]="market.name" tooltipPosition="top" class="truncate capitalize-first"><a [routerLink]="['/marketlist/market', market.id]" class="market-link">{{ market.name }}</a></td>
@@ -87,21 +86,6 @@
                         {{ market.code | uppercase }}{{ subgroup.subGroupCode }}    
                   </span>
                       </ng-container></td>
-=======
-                    <td [pTooltip]="market.longMarketCode" tooltipPosition="top">{{ market.longMarketCode }}</td>
-                    <td>{{ market.code }}</td>
-                    <td [pTooltip]="market.name" tooltipPosition="top" class="truncate"><a [routerLink]="['/marketlist/market', market.id]" class="market-link">{{ market.name }}</a></td>
-                    <td>
-                        <ng-container *ngIf="market.marketSubGroups && market.marketSubGroups.length > 0">
-                            <span *ngFor="let subgroup of market.marketSubGroups" 
-                                  class="subgroup-badge" 
-                                  pTooltip="{{market.code}}{{ subgroup.subGroupCode }} - {{ subgroup.subGroupName }}" 
-                                  tooltipPosition="top">
-                                {{market.code}}{{ subgroup.subGroupCode }}
-                            </span>
-                        </ng-container>
-                    </td>
->>>>>>> 9a9873b9
                     <td>{{ market.region }}</td>
                     <td>{{ market.subRegion }}</td>
                 </tr>
