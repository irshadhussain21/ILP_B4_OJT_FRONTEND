<app-header title="{{ 'PAGE.LABELS.MARKETS' | translate }}">
    <button id="add-market-btn" class="add-market-button" [routerLink]="['/markets/create']" routerLinkActive="router-link-active">
        <i class="pi pi-plus"></i> {{ 'PAGE.BUTTONS.MARKET_LIST_CREATE_MARKET' | translate }}
    </button>
</app-header> 
<div class="container">
    <div class="search-container">
        <span class="p-input-icon-left">
            <i class="pi pi-search" style=" margin-top: -10px;"></i>
            <input type="text" pInputText placeholder="{{ 'PAGE.PLACEHOLDERS.SEARCH_MARKETS' | translate }}" [(ngModel)]="searchText" (input)="filterMarkets()" />
            <i class="pi pi-times" *ngIf="searchText" (click)="clearFilter()" style="cursor: pointer;"></i>
        </span>
<<<<<<< HEAD
    
    <!-- MultiSelect Dropdown for Regions -->
    <div class="filter-container" style="margin-bottom: 20px;">
        <p-multiSelect 
            [options]="regions" 
            [(ngModel)]="selectedRegions" 
            optionLabel="label" 
            placeholder="Region" 
            [filter]="true" 
            filterPlaceHolder="Search"
            [showToggleAll]="false"
            appendTo="body"
            class="region-multiselect"
            [ngClass]="{'selected-options': selectedRegions.length > 0}"
            (onChange)="filterMarketsByRegion()"
            >
        </p-multiSelect>
=======

        <!-- MultiSelect Dropdown for Regions -->
        <div class="filter-container" style="margin-bottom: 20px;">
            <p-multiSelect 
                [options]="regions" 
                [(ngModel)]="selectedRegions" 
                optionLabel="label" 
                placeholder="{{ 'PAGE.PLACEHOLDERS.REGION' | translate }}" 
                [filter]="true" 
                filterPlaceHolder="{{ 'PAGE.PLACEHOLDERS.SEARCH' | translate }}"
                [showToggleAll]="false"
                appendTo="body"
                class="region-multiselect"
                [ngClass]="{'selected-options': selectedRegions.length > 0}"
                (onChange)="handleSelectionChange()">
            </p-multiSelect>
        </div>
>>>>>>> 2fa2f80c
    </div>

    <!-- Container for Chips and Clear All Button -->
    <div class="selected-chips-container">
        <span *ngIf="selectedRegions.length > 0" class="selected-label">{{ 'PAGE.LABELS.REGION' | translate }}</span>
        <span *ngFor="let region of selectedRegions" class="chip">
            {{ region.label }}
            <i class="pi pi-times" (click)="removeRegion(region)"></i>
        </span>
        <span *ngIf="selectedRegions.length > 0" class="clear-all" (click)="clearAll()">{{ 'PAGE.BUTTONS.FILTER_CLEAR_ALL' | translate }}</span>
    </div>

    <div class="p-table-container">
        <p-table [value]="filteredMarkets" scrollable="true" [scrollHeight]="'400px'" [tableStyle]="{'min-width': '60rem'}" sortMode="single" (onSort)="onSort($event)">
            <ng-template pTemplate="header">
                <tr class="custom-header">
                    <th pSortableColumn="longcode" style="width:25%">
                        {{ 'PAGE.LABELS.LONG_CODE' | translate }} 
                        <p-sortIcon field="longcode" *ngIf="sortField === 'longcode'"></p-sortIcon>
                    </th>
                    <th pSortableColumn="marketcode" style="width:25%">
                        {{ 'PAGE.LABELS.MARKET_CODE' | translate }} 
                        <p-sortIcon field="marketcode" *ngIf="sortField === 'marketcode'"></p-sortIcon>
                    </th>
                    <th pSortableColumn="name" style="width:25%">
                        {{ 'PAGE.LABELS.MARKET_NAME' | translate }} 
                        <p-sortIcon field="name" *ngIf="sortField === 'name'"></p-sortIcon>
                    </th>
                    <th style="width:25%">
                        {{ 'PAGE.LABELS.SUBGROUPS' | translate }} 
                        <p-sortIcon field="subgroups" *ngIf="sortField === 'subgroups'"></p-sortIcon>
                    </th>
                    <th pSortableColumn="region" style="width:25%">
                        {{ 'PAGE.LABELS.REGION' | translate }} 
                        <p-sortIcon field="region" *ngIf="sortField === 'region'"></p-sortIcon>
                    </th>
                    <th pSortableColumn="subregion" style="width:25%">
                        {{ 'PAGE.LABELS.SUBREGION' | translate }} 
                        <p-sortIcon field="subregion" *ngIf="sortField === 'subregion'"></p-sortIcon>
                    </th>
                </tr>
            </ng-template>
            <ng-template pTemplate="body" let-market>
                <tr>
                    <td>{{ market.longMarketCode | uppercase }}</td>
                    <td>{{ market.code }}</td>
                    <td class="truncate capitalize-first">
                        <a [routerLink]="['/markets', market.id]" class="market-link" [pTooltip]="market.name" tooltipPosition="top">{{ market.name }}</a>
                    </td>
                    <td>
                        <ng-container *ngIf="market.marketSubGroups && market.marketSubGroups.length > 0">
                            <span *ngFor="let subgroup of market.marketSubGroups" 
                                  class="subgroup-badge" 
                                  pTooltip="{{ getFormattedSubGroupCode(market.code, subgroup.subGroupCode) }} - {{ subgroup.subGroupName }}" 
                                  tooltipPosition="top">
                                {{ getFormattedSubGroupCode(market.code, subgroup.subGroupCode) }}  
                            </span>
                        </ng-container>
                    </td>
                    <td>{{ market.region }}</td>
                    <td>{{ market.subRegion }}</td>
                </tr>
            </ng-template>
        </p-table>
    </div>
    <div class="table-footer">
        <div class="rows-per-page">
            <p-dropdown 
                [options]="rowsPerPageOptions" 
                [(ngModel)]="selectedRowsPerPage" 
                (onChange)="onRowsPerPageChange($event)">
            </p-dropdown>
            <label for="rowsPerPageDropdown"> Items per page</label>
        </div>
        <div class="pagination-right">
            <p-paginator 
                [rows]="selectedRowsPerPage" 
                [first]="first"
                [totalRecords]="totalMarkets" 
                (onPageChange)="onPageChange($event)">
            </p-paginator>
        </div>
    </div>
</div><|MERGE_RESOLUTION|>--- conflicted
+++ resolved
@@ -10,7 +10,6 @@
             <input type="text" pInputText placeholder="{{ 'PAGE.PLACEHOLDERS.SEARCH_MARKETS' | translate }}" [(ngModel)]="searchText" (input)="filterMarkets()" />
             <i class="pi pi-times" *ngIf="searchText" (click)="clearFilter()" style="cursor: pointer;"></i>
         </span>
-<<<<<<< HEAD
     
     <!-- MultiSelect Dropdown for Regions -->
     <div class="filter-container" style="margin-bottom: 20px;">
@@ -18,36 +17,17 @@
             [options]="regions" 
             [(ngModel)]="selectedRegions" 
             optionLabel="label" 
-            placeholder="Region" 
+            placeholder="{{ 'PAGE.PLACEHOLDERS.REGION' | translate }}" 
             [filter]="true" 
-            filterPlaceHolder="Search"
+            filterPlaceHolder="{{ 'PAGE.PLACEHOLDERS.SEARCH' | translate }}"
             [showToggleAll]="false"
             appendTo="body"
             class="region-multiselect"
             [ngClass]="{'selected-options': selectedRegions.length > 0}"
-            (onChange)="filterMarketsByRegion()"
-            >
+            (onChange)="filterMarketsByRegion()">
         </p-multiSelect>
-=======
-
-        <!-- MultiSelect Dropdown for Regions -->
-        <div class="filter-container" style="margin-bottom: 20px;">
-            <p-multiSelect 
-                [options]="regions" 
-                [(ngModel)]="selectedRegions" 
-                optionLabel="label" 
-                placeholder="{{ 'PAGE.PLACEHOLDERS.REGION' | translate }}" 
-                [filter]="true" 
-                filterPlaceHolder="{{ 'PAGE.PLACEHOLDERS.SEARCH' | translate }}"
-                [showToggleAll]="false"
-                appendTo="body"
-                class="region-multiselect"
-                [ngClass]="{'selected-options': selectedRegions.length > 0}"
-                (onChange)="handleSelectionChange()">
-            </p-multiSelect>
-        </div>
->>>>>>> 2fa2f80c
     </div>
+</div>
 
     <!-- Container for Chips and Clear All Button -->
     <div class="selected-chips-container">
