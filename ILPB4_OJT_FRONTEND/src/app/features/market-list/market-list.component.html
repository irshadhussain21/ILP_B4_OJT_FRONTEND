--- conflicted
+++ resolved
@@ -1,21 +1,50 @@
+<app-header title="Markets">
+    <button id="add-market-btn" class="add-market-button" [routerLink]="['/marketlist/create']" routerLinkActive="router-link-active">
+        <i class="pi pi-plus"></i> Create Market
+    </button>
+</app-header>
 <div class="container">
-    <div class="market-header">
-        <h2>Markets</h2>
-        <button id="add-market-btn" class="add-market-button" [routerLink]="['/marketlist/create']" routerLinkActive="router-link-active">
-            <i class="pi pi-plus"></i> Create Market
-        </button>
+    
+    <div class="search-container">
+        <span class="p-input-icon-left">
+            <i class="pi pi-search" style=" margin-top: -10px;"></i>
+            <input type="text" pInputText placeholder="Search markets..." [(ngModel)]="searchText" (input)="filterMarkets()" />
+            <i class="pi pi-times" *ngIf="searchText" (click)="clearFilter()" style="cursor: pointer;"></i>
+        </span>
+    
+
+    <!-- MultiSelect Dropdown for Regions -->
+    <div class="filter-container" style="margin-bottom: 20px;">
+        <p-multiSelect 
+            [options]="regions" 
+            [(ngModel)]="selectedRegions" 
+            optionLabel="label" 
+            placeholder="Region" 
+            [filter]="true" 
+            filterPlaceHolder="Search"
+            [showToggleAll]="false"
+            appendTo="body"
+            class="region-multiselect"
+            [ngClass]="{'selected-options': selectedRegions.length > 0}"
+            (onChange)="handleSelectionChange()">
+        </p-multiSelect>
+    </div>
+</div>
+
+    <!-- Container for Chips and Clear All Button -->
+    <div class="selected-chips-container">
+        <span *ngIf="selectedRegions.length > 0" class="selected-label">Region</span>
+        <span *ngFor="let region of selectedRegions" class="chip">
+            {{ region.label }}
+            <i class="pi pi-times" (click)="removeRegion(region)"></i>
+        </span>
+        <span *ngIf="selectedRegions.length > 0" class="clear-all" (click)="clearAll()">Clear All</span>
     </div>
 
-    <div class="search-container">
-        <span class="p-input-icon-left">
-            <i class="pi pi-search"></i>
-            <input type="text" pInputText placeholder="Search markets..." [(ngModel)]="searchText" (input)="filterMarkets()" />
-            <i class="pi pi-times" *ngIf="searchText" (click)="clearFilter()" style="cursor: pointer;"></i> <!-- Close icon -->
-        </span>
-    </div>
+
 
     <div class="p-table-container">
-        <p-table [value]="filteredMarkets" scrollable="true" [tableStyle]="{'min-width': '60rem'}" sortMode="single" (onSort)="onSort($event)">
+        <p-table [value]="filteredMarkets" scrollable="true" [scrollHeight]="'400px'" [tableStyle]="{'min-width': '60rem'}" sortMode="single" (onSort)="onSort($event)">
             <ng-template pTemplate="header">
                 <tr class="custom-header">
                     <th pSortableColumn="longcode" style="width:25%">
@@ -46,31 +75,17 @@
             </ng-template>
             <ng-template pTemplate="body" let-market>
                 <tr>
-                    <td [pTooltip]="market.longMarketCode" tooltipPosition="top">{{ market.longMarketCode }}</td>
-                    <td>{{ market.code }}</td>
-<<<<<<< HEAD
-                    <td [pTooltip]="market.name" tooltipPosition="top" class="truncate"><a [routerLink]="['/markets', market.id]" class="market-link">{{ market.name }}</a></td>
-                    <td>
-                        <ng-container *ngIf="market.marketSubGroups && market.marketSubGroups.length > 0">
-                            <span *ngFor="let subgroup of market.marketSubGroups" 
-                                  class="subgroup-badge" 
-                                  pTooltip="{{market.code}}{{ subgroup.subGroupCode }} - {{ subgroup.subGroupName }}" 
-                                  tooltipPosition="top">
-                                {{market.code}}{{ subgroup.subGroupCode }}
-                            </span>
-                        </ng-container>
-                    </td>
-=======
-                    <td [pTooltip]="market.name" tooltipPosition="top" class="truncate"><a [routerLink]="['/marketlist/market', market.id]" class="market-link">{{ market.name }}</a></td>
+                    <td [pTooltip]="market.longMarketCode" tooltipPosition="top">{{ market.longMarketCode | uppercase}}</td>
+                    <td>{{ market.code | uppercase}}</td>
+                    <td [pTooltip]="market.name" tooltipPosition="top" class="truncate capitalize-first"><a [routerLink]="['/marketlist/market', market.id]" class="market-link">{{ market.name }}</a></td>
                     <td>  <ng-container *ngIf="market.marketSubGroups && market.marketSubGroups.length > 0">
                         <span *ngFor="let subgroup of market.marketSubGroups" 
                         class="subgroup-badge" 
-                        pTooltip="{{ subgroup.subGroupCode }} | {{ subgroup.subGroupName }}" 
+                        pTooltip="{{market.code | uppercase}}{{ subgroup.subGroupCode }} - {{ subgroup.subGroupName }}" 
                         tooltipPosition="top">
-                    {{ subgroup.subGroupCode }}
+                        {{ market.code | uppercase }}{{ subgroup.subGroupCode }}    
                   </span>
                       </ng-container></td>
->>>>>>> e93082ba
                     <td>{{ market.region }}</td>
                     <td>{{ market.subRegion }}</td>
                 </tr>
