--- conflicted
+++ resolved
@@ -159,7 +159,6 @@
   subRegionsMap: { [key: string]: string } = {}; 
 
    
-<<<<<<< HEAD
   constructor(private marketService: MarketService, private regionService: RegionService) {
     // this.regions = [
     //   { label: 'EURO - Europe', value: '1' },
@@ -178,15 +177,6 @@
       label: RegionFullForms[RegionEnum[key as keyof typeof RegionEnum]], // Get full form
       value: RegionEnum[key as keyof typeof RegionEnum], // Original enum value
     }));
-=======
-  constructor(private marketService: MarketService, private regionService: RegionService,private translateService: TranslateService) {
-    this.regions = [
-      { label: 'EURO - Europe', value: 'EURO' },
-      { label: 'LAAPA - Latin America, Asia Pacific and Africa', value: 'LAAPA' },
-      { label: 'NOAM - North America', value: 'NOAM' }
-    ];
-  }
->>>>>>> 2fa2f80c
   
   }
  
@@ -267,7 +257,6 @@
       );
     }
   }
-<<<<<<< HEAD
   filterMarketsByRegion() {
     if (this.selectedRegions.length > 0) {
       const region = this.selectedRegions.map(region => region.value).join(',');
@@ -289,9 +278,6 @@
     }
   }
   
-=======
-
->>>>>>> 2fa2f80c
   
   /**
    * Filters the list of markets based on the search text entered by the user.
@@ -302,10 +288,7 @@
         (data: Market[]) => {
           this.filteredMarkets = data; 
           this.totalMarkets = data.length;
-<<<<<<< HEAD
           this.first = 0;
-=======
->>>>>>> 2fa2f80c
         },
         (error) => {
           console.error('Error searching markets:', error); 
@@ -342,9 +325,7 @@
     this.filterMarketsByRegion();
   }
   
-  onPageChange(event: any) {
-    this.first = event.first; 
-  }
+ 
   /**
    * Retrieve the sub group code for displaying it in the market list.
    * @param market - market details to get subgroup code
@@ -370,9 +351,6 @@
     return subGroups.indexOf(subGroup) === subGroups.length - 1;
   }
 
-<<<<<<< HEAD
-
-=======
   /**
    * Function to handle page change in paginator
    */
@@ -381,7 +359,6 @@
     const pageNumber = event.page; 
     this.loadMarkets(pageNumber, this.selectedRowsPerPage);
   }
->>>>>>> 2fa2f80c
 
   /**
    * Function to handle rows per page change
