--- conflicted
+++ resolved
@@ -202,15 +202,9 @@
     
       const region = this.selectedRegions.map(region => region.value).join(',');
     
-<<<<<<< HEAD
       // this.marketService.getAllMarkets(1,10,null,region).subscribe(
       //   (data:any) => {
       //     this.filteredMarkets = data.markets;
-=======
-      this.marketService.getAllMarkets(1,10,null,region).subscribe(
-        (data:any) => {
-          this.filteredMarkets = data.markets;
->>>>>>> 140e5b4b
          
       //     this.totalMarkets = data.length;  
       //     this.first = 0;  
