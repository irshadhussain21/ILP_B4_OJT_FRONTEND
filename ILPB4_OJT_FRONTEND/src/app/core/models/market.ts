--- conflicted
+++ resolved
@@ -7,16 +7,15 @@
     longMarketCode: string;
     region: string;
     subRegion: string;
-<<<<<<< HEAD
     subGroups: SubGroup[];
 }
 
 export interface SubGroup {
+    subGroupId?: number;
+    marketId?:number;
     subGroupName: string;
     subGroupCode: string;
     marketCode: string;
-}
-=======
 } 
 
 export interface MarketDetails {
@@ -26,13 +25,6 @@
     longMarketCode: string;
     region: string;
     subRegion: string;
-    marketSubGroups: MarketSubgroup[];
+    marketSubGroups: SubGroup[];
 } 
 
-export interface MarketSubgroup {
-    subGroupCode: string;
-    subGroupId: number;
-    subGroupName: string;
-
-}
->>>>>>> a7cb0a75
