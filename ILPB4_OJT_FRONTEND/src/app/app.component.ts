import { Component } from '@angular/core';
import { RouterOutlet } from '@angular/router';
import { MarketlistComponent } from "./features/marketlist/marketlist.component";
<<<<<<< HEAD
import { SubGroupComponent } from "./features/sub-group/sub-group.component";
=======
import { NavbarComponent } from './shared/navbar/navbar.component';
>>>>>>> 6d99f5c0

@Component({
  selector: 'app-root',
  standalone: true,
<<<<<<< HEAD
  imports: [RouterOutlet, MarketlistComponent, SubGroupComponent],
=======
  imports: [RouterOutlet, MarketlistComponent,NavbarComponent],
>>>>>>> 6d99f5c0
  templateUrl: './app.component.html',
  styleUrl: './app.component.css'
})
export class AppComponent {
  title = 'ILPB4_OJT_FRONTEND';
}<|MERGE_RESOLUTION|>--- conflicted
+++ resolved
@@ -1,20 +1,13 @@
 import { Component } from '@angular/core';
 import { RouterOutlet } from '@angular/router';
 import { MarketlistComponent } from "./features/marketlist/marketlist.component";
-<<<<<<< HEAD
 import { SubGroupComponent } from "./features/sub-group/sub-group.component";
-=======
 import { NavbarComponent } from './shared/navbar/navbar.component';
->>>>>>> 6d99f5c0
 
 @Component({
   selector: 'app-root',
   standalone: true,
-<<<<<<< HEAD
-  imports: [RouterOutlet, MarketlistComponent, SubGroupComponent],
-=======
-  imports: [RouterOutlet, MarketlistComponent,NavbarComponent],
->>>>>>> 6d99f5c0
+  imports: [RouterOutlet, MarketlistComponent,NavbarComponent, SubGroupComponent],
   templateUrl: './app.component.html',
   styleUrl: './app.component.css'
 })
