--- conflicted
+++ resolved
@@ -31,18 +31,14 @@
 @Component({
   selector: 'app-root',
   standalone: true,
-<<<<<<< HEAD
-  imports: [RouterOutlet, MarketlistComponent,NavbarComponent, SubGroupComponent],
-=======
   imports: [
     RouterOutlet,
     MarketlistComponent, 
     NavbarComponent, 
     ViewMarketDetailsComponent,
-    HttpClientModule
-
+    HttpClientModule,
+    SubGroupComponent
   ],
->>>>>>> e0aa4685
   templateUrl: './app.component.html',
   styleUrl: './app.component.css'
 })
