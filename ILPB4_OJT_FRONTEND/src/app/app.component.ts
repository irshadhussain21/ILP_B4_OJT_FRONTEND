import { Component } from '@angular/core';
import { RouterOutlet } from '@angular/router';
<<<<<<< HEAD
import { ViewMarketDetailsComponent } from "./features/view-market-details/view-market-details.component";
=======
import { MarketlistComponent } from "./features/marketlist/marketlist.component";
import { NavbarComponent } from './shared/navbar/navbar.component';
>>>>>>> 59fe8dd1

@Component({
  selector: 'app-root',
  standalone: true,
<<<<<<< HEAD
  imports: [RouterOutlet, ViewMarketDetailsComponent],
=======
  imports: [RouterOutlet, MarketlistComponent,NavbarComponent],
>>>>>>> 59fe8dd1
  templateUrl: './app.component.html',
  styleUrl: './app.component.css'
})
export class AppComponent {
  title = 'ILPB4_OJT_FRONTEND';
}<|MERGE_RESOLUTION|>--- conflicted
+++ resolved
@@ -1,20 +1,42 @@
+// import { Component } from '@angular/core';
+// import { RouterOutlet } from '@angular/router';
+// import { MarketlistComponent } from "./features/marketlist/marketlist.component";
+// import { NavbarComponent } from './shared/navbar/navbar.component';
+// import { ViewMarketDetailsComponent } from "./features/view-market-details/view-market-details.component";
+// import { BrowserAnimationsModule } from '@angular/platform-browser/animations';
+
+// @Component({
+//   selector: 'app-root',
+//   standalone: true,
+//   imports: [RouterOutlet, MarketlistComponent, NavbarComponent, ViewMarketDetailsComponent
+//     ,BrowserAnimationsModule
+//   ],
+//   templateUrl: './app.component.html',
+//   styleUrl: './app.component.css'
+// })
+// export class AppComponent {
+//   title = 'ILPB4_OJT_FRONTEND';
+// }
 import { Component } from '@angular/core';
 import { RouterOutlet } from '@angular/router';
-<<<<<<< HEAD
-import { ViewMarketDetailsComponent } from "./features/view-market-details/view-market-details.component";
-=======
 import { MarketlistComponent } from "./features/marketlist/marketlist.component";
 import { NavbarComponent } from './shared/navbar/navbar.component';
->>>>>>> 59fe8dd1
+import { ViewMarketDetailsComponent } from "./features/view-market-details/view-market-details.component";
+
+
+
+
 
 @Component({
   selector: 'app-root',
   standalone: true,
-<<<<<<< HEAD
-  imports: [RouterOutlet, ViewMarketDetailsComponent],
-=======
-  imports: [RouterOutlet, MarketlistComponent,NavbarComponent],
->>>>>>> 59fe8dd1
+  imports: [
+    RouterOutlet, 
+    MarketlistComponent, 
+    NavbarComponent, 
+    ViewMarketDetailsComponent,
+
+  ],
   templateUrl: './app.component.html',
   styleUrl: './app.component.css'
 })
