import { Routes } from '@angular/router';
<<<<<<< HEAD
import { MarketlistComponent } from './features/pages/marketlist/marketlist.component'; // Make sure to update the path
=======
import { MarketlistComponent } from './features/marketlist/marketlist.component'; // Make sure to update the path
import { CreateMarketComponent } from './features/create-market/create-market.component';
>>>>>>> 59fe8dd1

export const routes: Routes = [
  {
    path: '',
    redirectTo: '/marketlist',
    pathMatch: 'full'
  },
  {
    path: 'marketlist',
    component: MarketlistComponent
  },
  {
    path:"marketlist/create",
    component:CreateMarketComponent
  }
];<|MERGE_RESOLUTION|>--- conflicted
+++ resolved
@@ -1,10 +1,6 @@
 import { Routes } from '@angular/router';
-<<<<<<< HEAD
 import { MarketlistComponent } from './features/pages/marketlist/marketlist.component'; // Make sure to update the path
-=======
-import { MarketlistComponent } from './features/marketlist/marketlist.component'; // Make sure to update the path
 import { CreateMarketComponent } from './features/create-market/create-market.component';
->>>>>>> 59fe8dd1
 
 export const routes: Routes = [
   {
