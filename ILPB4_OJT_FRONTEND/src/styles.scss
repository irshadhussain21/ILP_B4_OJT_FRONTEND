
/* Import global styles */
@import "primeng/resources/themes/lara-light-blue/theme.css";
@import "primeng/resources/primeng.css";
@import url('https://fonts.googleapis.com/css2?family=DM+Sans:ital,opsz,wght@0,9..40,100..1000;1,9..40,100..1000&display=swap');

:root {
    /* Color Scheme */
    --primary-navy-color: rgb(0, 45, 85);     /* Primary color for your app */
    --secondary-color: #e9ecef;   /* Secondary color for backgrounds, etc. */
    --accent-color: #4caf50;      /* Accent color for buttons, highlights, etc. */
    --grey-1: rgb(102, 109, 112);
    --grey-4: rgb(219, 226, 234);
    --red-alert: rgb(255, 72, 94);
    --light-blue-1: rgb(229, 250, 255);
    --light-blue-5: rgb(217, 233, 247);
    --light-blue-7: rgb(0, 121, 181);
    /* Typography */
    --font-primary: 'DM Sans', sans-serif;
    --font-secondary: system-ui, -apple-system, "Segoe UI", "Roboto", "Helvetica Neue", 
                      "Noto Sans", "Liberation Sans", "Arial", sans-serif, "Apple Color Emoji", 
                      "Segoe UI Emoji", "Segoe UI Symbol", "Noto Color Emoji"; 
    --font-size-base: 16px;       /* Base font size */
    --font-size-large: 1.25rem;   /* Large font size */
    --font-size-small: 0.875rem;  /* Small font size */
    
    --text-heading-md: 24px;
    --text-lg: 1.1rem;


    --text-sm: 0.7rem;
    --text-sm-plus: 0.9rem;
    /* Spacing */
    --spacing-xs: 4px;
    --spacing-sm: 8px;
    --spacing-md: 16px;
    --spacing-lg: 32px;
    --spacing-xl: 64px;

    /* Borders */
    --border-radius-small: 4px;
    --border-radius-medium: 8px;
    --border-radius-large: 16px;

    /* Box Shadows */
    --box-shadow: 0 2px 4px rgba(0, 0, 0, 0.1);

    /* Responsive Breakpoints */
    --breakpoint-xs: 480px;
    --breakpoint-sm: 768px;
    --breakpoint-md: 992px;
    --breakpoint-lg: 1200px;
    --breakpoint-xl: 1400px;
}

/* Global resets and base styles */
* {
    /* padding: 0; */
    margin: 0;
    font-family: var(--font-primary); /* Apply primary font family */
}

body {
    padding-top: 60px; /* Prevent content from hiding under the navbar */
    font-family:var(--font-primary), var(--font-secondary); /* Apply secondary font family to the body */
<<<<<<< HEAD
    
=======
    // overflow: hidden;
}
@mixin centerer{
    display: flex;
    justify-content: center;
    align-items: center;
>>>>>>> cd70e8e8
}<|MERGE_RESOLUTION|>--- conflicted
+++ resolved
@@ -63,14 +63,10 @@
 body {
     padding-top: 60px; /* Prevent content from hiding under the navbar */
     font-family:var(--font-primary), var(--font-secondary); /* Apply secondary font family to the body */
-<<<<<<< HEAD
     
-=======
-    // overflow: hidden;
 }
 @mixin centerer{
     display: flex;
     justify-content: center;
     align-items: center;
->>>>>>> cd70e8e8
 }