{
  "$schema": "./node_modules/@angular/cli/lib/config/schema.json",
  "version": 1,
  "newProjectRoot": "projects",
  "projects": {
    "ILPB4_OJT_FRONTEND": {
      "projectType": "application",
      "schematics": {},
      "root": "",
      "sourceRoot": "src",
      "prefix": "app",
      "architect": {
        "build": {
          "builder": "@angular-devkit/build-angular:application",
          "options": {
            "outputPath": "dist/ilpb4-ojt-frontend",
            "index": "src/index.html",
            "browser": "src/main.ts",
            "polyfills": [
              "zone.js"
            ],
            "tsConfig": "tsconfig.app.json",
            "assets": [
              {
                "glob": "**/*",
                "input": "public"
              }
            ],
            "styles": [
              "src/styles.css",
              "node_modules/primeng/resources/themes/lara-light-blue/theme.css",
<<<<<<< HEAD
              "node_modules/primeng/resources/primeng.min.css"
=======
              "node_modules/primeng/resources/primeng.min.css",
              "node_modules/primeicons/primeicons.css"
             
>>>>>>> 6d99f5c0
            ],
            "scripts": []
          },
          "configurations": {
            "production": {
              "budgets": [
                {
                  "type": "initial",
                  "maximumWarning": "500kB",
                  "maximumError": "1MB"
                },
                {
                  "type": "anyComponentStyle",
                  "maximumWarning": "2kB",
                  "maximumError": "4kB"
                }
              ],
              "outputHashing": "all"
            },
            "development": {
              "optimization": false,
              "extractLicenses": false,
              "sourceMap": true
            }
          },
          "defaultConfiguration": "production"
        },
        "serve": {
          "builder": "@angular-devkit/build-angular:dev-server",
          "configurations": {
            "production": {
              "buildTarget": "ILPB4_OJT_FRONTEND:build:production"
            },
            "development": {
              "buildTarget": "ILPB4_OJT_FRONTEND:build:development"
            }
          },
          "defaultConfiguration": "development"
        },
        "extract-i18n": {
          "builder": "@angular-devkit/build-angular:extract-i18n"
        },
        "test": {
          "builder": "@angular-devkit/build-angular:karma",
          "options": {
            "polyfills": [
              "zone.js",
              "zone.js/testing"
            ],
            "tsConfig": "tsconfig.spec.json",
            "assets": [
              {
                "glob": "**/*",
                "input": "public"
              }
            ],
            "styles": [
              "src/styles.css",
              "node_modules/primeng/resources/themes/lara-light-blue/theme.css",
              "node_modules/primeng/resources/primeng.min.css"
            ],
            "scripts": []
          }
        }
      }
    }
  },
  "cli": {
    "analytics": false
  }
}<|MERGE_RESOLUTION|>--- conflicted
+++ resolved
@@ -29,13 +29,9 @@
             "styles": [
               "src/styles.css",
               "node_modules/primeng/resources/themes/lara-light-blue/theme.css",
-<<<<<<< HEAD
-              "node_modules/primeng/resources/primeng.min.css"
-=======
               "node_modules/primeng/resources/primeng.min.css",
               "node_modules/primeicons/primeicons.css"
              
->>>>>>> 6d99f5c0
             ],
             "scripts": []
           },
